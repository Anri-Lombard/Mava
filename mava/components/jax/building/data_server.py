# python3
# Copyright 2021 InstaDeep Ltd. All rights reserved.
#
# Licensed under the Apache License, Version 2.0 (the "License");
# you may not use this file except in compliance with the License.
# You may obtain a copy of the License at
#
#     http://www.apache.org/licenses/LICENSE-2.0
#
# Unless required by applicable law or agreed to in writing, software
# distributed under the License is distributed on an "AS IS" BASIS,
# WITHOUT WARRANTIES OR CONDITIONS OF ANY KIND, either express or implied.
# See the License for the specific language governing permissions and
# limitations under the License.

"""Commonly used replay table components for system builders"""
import abc
import copy
from dataclasses import dataclass
from typing import Any, Callable, Dict, List, Optional

import reverb
from reverb import rate_limiters, reverb_types

from mava import specs
from mava.components.jax import Component
from mava.core_jax import SystemBuilder
from mava.utils import enums
from mava.utils.builder_utils import convert_specs
from mava.utils.sort_utils import sort_str_num


class DataServer(Component):
    def __init__(
        self,
        config: Any,
    ) -> None:
        """_summary_

        Args:
            config : _description_.
        """

        self.config = config

    def _create_table_per_trainer(self, builder: SystemBuilder) -> List[reverb.Table]:
        data_tables = []
        # Default table network config - often overwritten by TrainerInit.
        if not hasattr(builder.store, "table_network_config"):
            builder.store.table_network_config = {
                "table_0": sort_str_num(builder.store.agent_net_keys.values())
            }
            assert (
                builder.store.global_config.network_sampling_setup_type
                == enums.NetworkSampler.fixed_agent_networks
            ), f"We only have a default config for the fixed_agent_networks sampler setting, \
            not the {builder.store.global_config.network_sampling_setup_type} setting."

        for table_key in builder.store.table_network_config.keys():
            # TODO (dries): Clean the below converter code up.
            # Convert a Mava spec
            num_networks = len(builder.store.table_network_config[table_key])
<<<<<<< HEAD
            env_specs = copy.deepcopy(builder.store.agent_environment_specs)
            env_specs.set_agent_environment_specs(
                convert_specs(
                    builder.store.agent_net_keys,
                    env_specs.get_agent_environment_specs(),
                    num_networks,
                )
            )

            env_specs._keys = list(
                sort_str_num(env_specs.get_agent_environment_specs().keys())
            )
            if env_specs.get_extras_specs() is not None:
                env_specs.set_extras_specs(
                    convert_specs(
                        builder.store.agent_net_keys,
                        env_specs.get_extras_specs(),
                        num_networks,
                    )
                )
            extras_specs = convert_specs(
=======
            env_spec = copy.deepcopy(builder.store.environment_spec)
            env_spec._specs = convert_specs(
                builder.store.agent_net_keys, env_spec._specs, num_networks
            )

            env_spec._keys = list(sort_str_num(env_spec._specs.keys()))
            if env_spec.extra_specs is not None:
                env_spec.extra_specs = convert_specs(
                    builder.store.agent_net_keys, env_spec.extra_specs, num_networks
                )
            extras_spec = convert_specs(
>>>>>>> d4f21081
                builder.store.agent_net_keys,
                builder.store.extras_spec,
                num_networks,
            )
            table = self.table(table_key, env_specs, extras_specs, builder)
            data_tables.append(table)
        return data_tables

    @abc.abstractmethod
    def table(
        self,
        table_key: str,
        environment_specs: specs.MAEnvironmentSpec,
        extras_specs: Dict[str, Any],
        builder: SystemBuilder,
    ) -> reverb.Table:
        """_summary_"""

    def on_building_data_server(self, builder: SystemBuilder) -> None:
        """[summary]"""
        builder.store.data_tables = self._create_table_per_trainer(builder)

    @staticmethod
    def name() -> str:
        """Component type name, e.g. 'dataset' or 'executor'."""
        return "data_server"


@dataclass
class OffPolicyDataServerConfig:
    sampler: reverb_types.SelectorType = reverb.selectors.Uniform()
    remover: reverb_types.SelectorType = reverb.selectors.Fifo()
    max_size: int = 100000
    rate_limiter: rate_limiters.RateLimiter = None
    max_times_sampled: int = 0


class OffPolicyDataServer(DataServer):
    def __init__(
        self, config: OffPolicyDataServerConfig = OffPolicyDataServerConfig()
    ) -> None:
        """_summary_

        Args:
            config : _description_.
        """

        self.config = config

    def table(
        self,
        table_key: str,
        environment_specs: specs.MAEnvironmentSpec,
        extras_specs: Dict[str, Any],
        builder: SystemBuilder,
    ) -> reverb.Table:
        """_summary_

        Args:
            table_key : _description_
            environment_spec : _description_
            extras_spec : _description_
            builder : _description_
        Returns:
            _description_
        """
        table = reverb.Table(
            name=table_key,
            sampler=self.config.sampler,
            remover=self.config.remover,
            max_size=self.config.max_size,
            rate_limiter=builder.store.rate_limiter_fn(),
            signature=builder.store.adder_signature_fn(environment_specs, extras_specs),
            max_times_sampled=self.config.max_times_sampled,
        )
        return table

    @staticmethod
    def config_class() -> Optional[Callable]:
        """Config class used for component.

        Returns:
            config class/dataclass for component.
        """
        return OffPolicyDataServerConfig


@dataclass
class OnPolicyDataServerConfig:
    max_queue_size: int = 1000


class OnPolicyDataServer(DataServer):
    def __init__(
        self,
        config: OnPolicyDataServerConfig = OnPolicyDataServerConfig(),
    ) -> None:
        """_summary_

        Args:
            config : _description_.
        """

        self.config = config

    def table(
        self,
        table_key: str,
        environment_specs: specs.MAEnvironmentSpec,
        extras_specs: Dict[str, Any],
        builder: SystemBuilder,
    ) -> reverb.Table:
        """_summary_

        Args:
            table_key : _description_
            environment_spec : _description_
            extras_spec : _description_
            builder : _description_
        Returns:
            _description_
        """
        if builder.store.__dict__.get("sequence_length"):
            signature = builder.store.adder_signature_fn(
                environment_specs, builder.store.sequence_length, extras_specs
            )
        else:
            signature = builder.store.adder_signature_fn(
                environment_specs, extras_specs
            )
        table = reverb.Table.queue(
            name=table_key,
            max_size=self.config.max_queue_size,
            signature=signature,
        )
        return table

    @staticmethod
    def config_class() -> Optional[Callable]:
        """Config class used for component.

        Returns:
            config class/dataclass for component.
        """
        return OnPolicyDataServerConfig<|MERGE_RESOLUTION|>--- conflicted
+++ resolved
@@ -60,7 +60,6 @@
             # TODO (dries): Clean the below converter code up.
             # Convert a Mava spec
             num_networks = len(builder.store.table_network_config[table_key])
-<<<<<<< HEAD
             env_specs = copy.deepcopy(builder.store.agent_environment_specs)
             env_specs.set_agent_environment_specs(
                 convert_specs(
@@ -82,19 +81,6 @@
                     )
                 )
             extras_specs = convert_specs(
-=======
-            env_spec = copy.deepcopy(builder.store.environment_spec)
-            env_spec._specs = convert_specs(
-                builder.store.agent_net_keys, env_spec._specs, num_networks
-            )
-
-            env_spec._keys = list(sort_str_num(env_spec._specs.keys()))
-            if env_spec.extra_specs is not None:
-                env_spec.extra_specs = convert_specs(
-                    builder.store.agent_net_keys, env_spec.extra_specs, num_networks
-                )
-            extras_spec = convert_specs(
->>>>>>> d4f21081
                 builder.store.agent_net_keys,
                 builder.store.extras_spec,
                 num_networks,
@@ -155,8 +141,8 @@
 
         Args:
             table_key : _description_
-            environment_spec : _description_
-            extras_spec : _description_
+            environment_specs : _description_
+            extras_specs : _description_
             builder : _description_
         Returns:
             _description_
@@ -211,8 +197,8 @@
 
         Args:
             table_key : _description_
-            environment_spec : _description_
-            extras_spec : _description_
+            environment_specs : _description_
+            extras_specs : _description_
             builder : _description_
         Returns:
             _description_
