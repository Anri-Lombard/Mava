--- conflicted
+++ resolved
@@ -229,8 +229,7 @@
 
     @staticmethod
     def name() -> str:
-<<<<<<< HEAD
-        """Component type name, e.g. 'dataset' or 'executor'."""
+        """Static method that returns component name."""
         return "trainer_parameter_client"
 
 
@@ -409,7 +408,4 @@
     @staticmethod
     def name() -> str:
         """Component type name, e.g. 'dataset' or 'executor'."""
-=======
-        """Static method that returns component name."""
->>>>>>> 5e7ecd44
         return "trainer_parameter_client"