# Copyright 2022 InstaDeep Ltd. All rights reserved.
#
# Licensed under the Apache License, Version 2.0 (the "License");
# you may not use this file except in compliance with the License.
# You may obtain a copy of the License at
#
#     http://www.apache.org/licenses/LICENSE-2.0
#
# Unless required by applicable law or agreed to in writing, software
# distributed under the License is distributed on an "AS IS" BASIS,
# WITHOUT WARRANTIES OR CONDITIONS OF ANY KIND, either express or implied.
# See the License for the specific language governing permissions and
# limitations under the License.

<<<<<<< HEAD
from typing import Any, Callable, Dict, Generic, Optional, Tuple, TypeVar
=======
from typing import Any, Callable, Dict, Generic, Protocol, Tuple, TypeVar
>>>>>>> 6a1fad46

import chex
import jumanji.specs as specs
from flax.core.frozen_dict import FrozenDict
from jumanji import Environment
from jumanji.types import TimeStep
from tensorflow_probability.substrates.jax.distributions import Distribution
from typing_extensions import NamedTuple, TypeAlias

Action: TypeAlias = chex.Array
Value: TypeAlias = chex.Array
Done: TypeAlias = chex.Array
HiddenState: TypeAlias = chex.Array
# Can't know the exact type of State.
State: TypeAlias = Any
Metrics: TypeAlias = Dict[str, chex.Array]


class MarlEnv(Protocol):
    """The API used by mava for environments.

    A mava environment simply uses the Jumanji env API with a few added attributes.
    For examples of how to add custom environments to Mava see `mava/wrappers/jumanji.py`.
    Jumanji API docs: https://instadeepai.github.io/jumanji/#basic-usage
    """

    num_agents: int
    time_limit: int
    action_dim: int

    def reset(self, key: chex.PRNGKey) -> Tuple[State, TimeStep]:
        """Resets the environment to an initial state.

        Args:
            key: random key used to reset the environment.

        Returns:
            state: State object corresponding to the new state of the environment,
            timestep: TimeStep object corresponding the first timestep returned by the environment,
        """
        ...

    def step(self, state: State, action: chex.Array) -> Tuple[State, TimeStep]:
        """Run one timestep of the environment's dynamics.

        Args:
            state: State object containing the dynamics of the environment.
            action: Array containing the action to take.

        Returns:
            state: State object corresponding to the next state of the environment,
            timestep: TimeStep object corresponding the timestep returned by the environment,
        """
        ...

    def observation_spec(self) -> specs.Spec:
        """Returns the observation spec.

        Returns:
            observation_spec: a NestedSpec tree of spec.
        """
        ...

    def action_spec(self) -> specs.Spec:
        """Returns the action spec.

        Returns:
            action_spec: a NestedSpec tree of spec.
        """
        ...

    def reward_spec(self) -> specs.Array:
        """Describes the reward returned by the environment. By default, this is assumed to be a
        single float.

        Returns:
            reward_spec: a `specs.Array` spec.
        """
        ...

    def discount_spec(self) -> specs.BoundedArray:
        """Describes the discount returned by the environment. By default, this is assumed to be a
        single float between 0 and 1.

        Returns:
            discount_spec: a `specs.BoundedArray` spec.
        """
        ...

    @property
    def unwrapped(self) -> Environment:
        """Retuns: the innermost environment (without any wrappers applied)."""
        ...


class Observation(NamedTuple):
    """The observation that the agent sees.

    agents_view: the agent's view of the environment.
    action_mask: boolean array specifying, for each agent, which action is legal.
    step_count: the number of steps elapsed since the beginning of the episode.
    """

    agents_view: chex.Array  # (num_agents, num_obs_features)
    action_mask: chex.Array  # (num_agents, num_actions)
    step_count: Optional[chex.Array] = None  # (num_agents, )


class ObservationGlobalState(NamedTuple):
    """The observation seen by agents in centralised systems.

    Extends `Observation` by adding a `global_state` attribute for centralised training.
    global_state: The global state of the environment, often a concatenation of agents' views.
    """

    agents_view: chex.Array  # (num_agents, num_obs_features)
    action_mask: chex.Array  # (num_agents, num_actions)
    global_state: chex.Array  # (num_agents, num_agents * num_obs_features)
    step_count: Optional[chex.Array] = None  # (num_agents, )


RNNObservation: TypeAlias = Tuple[Observation, Done]
RNNGlobalObservation: TypeAlias = Tuple[ObservationGlobalState, Done]


# `MavaState` is the main type passed around in our systems. It is often used as a scan carry.
# Types like: `LearnerState` (mava/systems/<system_name>/types.py) are `MavaState`s.
MavaState = TypeVar("MavaState")
MavaTransition = TypeVar("MavaTransition")


class ExperimentOutput(NamedTuple, Generic[MavaState]):
    """Experiment output."""

    learner_state: MavaState
    episode_metrics: Metrics
    train_metrics: Metrics


LearnerFn = Callable[[MavaState], ExperimentOutput[MavaState]]
<<<<<<< HEAD
SebulbaLearnerFn = Callable[
    [MavaState, MavaTransition, chex.Array, chex.Array], ExperimentOutput[MavaState]
]
EvalFn = Callable[[FrozenDict, chex.PRNGKey], ExperimentOutput[MavaState]]
SebulbaEvalFn = Callable[[FrozenDict, chex.PRNGKey], Dict]

=======
>>>>>>> 6a1fad46
ActorApply = Callable[[FrozenDict, Observation], Distribution]
CriticApply = Callable[[FrozenDict, Observation], Value]
RecActorApply = Callable[
    [FrozenDict, HiddenState, RNNObservation], Tuple[HiddenState, Distribution]
]
RecCriticApply = Callable[[FrozenDict, HiddenState, RNNObservation], Tuple[HiddenState, Value]]<|MERGE_RESOLUTION|>--- conflicted
+++ resolved
@@ -12,11 +12,7 @@
 # See the License for the specific language governing permissions and
 # limitations under the License.
 
-<<<<<<< HEAD
-from typing import Any, Callable, Dict, Generic, Optional, Tuple, TypeVar
-=======
-from typing import Any, Callable, Dict, Generic, Protocol, Tuple, TypeVar
->>>>>>> 6a1fad46
+from typing import Any, Callable, Dict, Generic, Optional, Protocol, Tuple, TypeVar
 
 import chex
 import jumanji.specs as specs
@@ -157,15 +153,12 @@
 
 
 LearnerFn = Callable[[MavaState], ExperimentOutput[MavaState]]
-<<<<<<< HEAD
 SebulbaLearnerFn = Callable[
     [MavaState, MavaTransition, chex.Array, chex.Array], ExperimentOutput[MavaState]
 ]
 EvalFn = Callable[[FrozenDict, chex.PRNGKey], ExperimentOutput[MavaState]]
 SebulbaEvalFn = Callable[[FrozenDict, chex.PRNGKey], Dict]
 
-=======
->>>>>>> 6a1fad46
 ActorApply = Callable[[FrozenDict, Observation], Distribution]
 CriticApply = Callable[[FrozenDict, Observation], Value]
 RecActorApply = Callable[
