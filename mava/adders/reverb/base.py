# python3
# Copyright 2021 InstaDeep Ltd. All rights reserved.
#
# Licensed under the Apache License, Version 2.0 (the "License");
# you may not use this file except in compliance with the License.
# You may obtain a copy of the License at
#
#     http://www.apache.org/licenses/LICENSE-2.0
#
# Unless required by applicable law or agreed to in writing, software
# distributed under the License is distributed on an "AS IS" BASIS,
# WITHOUT WARRANTIES OR CONDITIONS OF ANY KIND, either express or implied.
# See the License for the specific language governing permissions and
# limitations under the License.

"""Adders that use Reverb (github.com/deepmind/reverb) as a backend."""

import abc
import collections
from typing import (
    Callable,
    Deque,
    Dict,
    Iterable,
    Mapping,
    NamedTuple,
    Optional,
    Tuple,
    Union,
)

import dm_env
import numpy as np
import reverb
import tensorflow as tf
import tree
from acme import specs as acme_specs
from acme import types

from mava import specs as mava_specs
from mava.adders import base

DEFAULT_PRIORITY_TABLE = "priority_table"


class Step(NamedTuple):
    """Step class used internally for reverb adders."""

    observations: Dict[str, types.NestedArray]
    actions: Dict[str, types.NestedArray]
    rewards: Dict[str, types.NestedArray]
    discounts: Dict[str, types.NestedArray]
    start_of_episode: Union[bool, acme_specs.Array, tf.Tensor, Tuple[()]]
    extras: Dict[str, types.NestedArray]


class PriorityFnInput(NamedTuple):
    """The input to a priority function consisting of stacked steps."""

    observations: Dict[str, types.NestedArray]
    actions: Dict[str, types.NestedArray]
    rewards: Dict[str, types.NestedArray]
    discounts: Dict[str, types.NestedArray]
    start_of_episode: types.NestedArray
    extras: Dict[str, types.NestedArray]


# Define the type of a priority function and the mapping from table to function.
PriorityFn = Callable[["PriorityFnInput"], float]
PriorityFnMapping = Mapping[str, Optional[PriorityFn]]


def spec_like_to_tensor_spec(
    paths: Iterable[str], spec: acme_specs.Array
) -> tf.TypeSpec:
    return tf.TensorSpec.from_spec(spec, name="/".join(str(p) for p in paths))


class ReverbParallelAdder(base.ParallelAdder):
    """Base class for Reverb adders."""

    def __init__(
        self,
        client: reverb.Client,
        buffer_size: int,
        max_sequence_length: int,
        delta_encoded: bool = False,
        chunk_length: Optional[int] = None,
        priority_fns: Optional[PriorityFnMapping] = None,
        max_in_flight_items: Optional[int] = 25,
    ):
        """Initialize a ReverbAdder instance.
        Args:
          client: A client to the Reverb backend.
          buffer_size: Number of steps to retain in memory.
          max_sequence_length: The maximum length of sequences (corresponding to the
            number of observations) that can be added to replay.
          delta_encoded: If `True` (False by default) enables delta encoding, see
            `Client` for more information.
          chunk_length: Number of timesteps grouped together before delta encoding
            and compression. See `Client` for more information.
          priority_fns: A mapping from table names to priority functions; if
            omitted, all transitions/steps/sequences are given uniform priorities
            (1.0) and placed in DEFAULT_PRIORITY_TABLE.
          max_in_flight_items: The maximum number of items allowed to be "in flight"
            at the same time. See `reverb.Writer.writer` for more info.
        """
        if priority_fns:
            priority_fns = dict(priority_fns)
        else:
            priority_fns = {DEFAULT_PRIORITY_TABLE: lambda x: 1.0}

        self._client = client
        self._priority_fns = priority_fns
        self._max_sequence_length = max_sequence_length
        self._delta_encoded = delta_encoded
        self._chunk_length = chunk_length
        self._max_in_flight_items = max_in_flight_items

        # This is exposed as the _writer property in such a way that it will create
        # a new writer automatically whenever the internal __writer is None. Users
        # should ONLY ever interact with self._writer.
        self.__writer = None

        # The state of the adder is captured by a buffer of `buffer_size` steps
        # (generally SAR tuples) and one additional dangling observation.
        self._buffer: Deque = collections.deque(maxlen=buffer_size)
        self._next_extras: Union[None, Dict[str, types.NestedArray]] = None
        self._next_observations = None
        self._start_of_episode = False

    def __del__(self) -> None:
        if self.__writer is not None:
            # Explicitly close the writer with no retry on server unavailable.
            # This is to avoid hang on closing if the server has already terminated.
            self.__writer.close(retry_on_unavailable=False)

    @property
    def _writer(self) -> reverb.Writer:
        if self.__writer is None:
            self.__writer = self._client.writer(
                self._max_sequence_length,
                delta_encoded=self._delta_encoded,
                chunk_length=self._chunk_length,
                max_in_flight_items=self._max_in_flight_items,
            )
        return self.__writer

    def add_priority_table(
        self, table_name: str, priority_fn: Optional[PriorityFn]
    ) -> None:
        if table_name in self._priority_fns:
            raise ValueError(
                "A priority function already exists for {}.".format(table_name)
            )
        self._priority_fns[table_name] = priority_fn

    def reset(self) -> None:
        """Resets the adder's buffer."""
        if self.__writer:
            self._writer.close()
            self.__writer = None
        self._buffer.clear()
        self._next_observations = None

    def add_first(
        self,
        timestep: dm_env.TimeStep,
        extras: Dict[str, types.NestedArray] = None,
    ) -> None:
        """Record the first observation of a trajectory."""
        if not timestep.first():
            raise ValueError(
                "adder.add_first with an initial timestep (i.e. one for "
                "which timestep.first() is True"
            )

        if self._next_observations is not None:
            raise ValueError(
                "adder.reset must be called before adder.add_first "
                "(called automatically if `next_timestep.last()` is "
                "true when `add` is called)."
            )

        # Record the next observation.
        self._next_observations = timestep.observation
        self._start_of_episode = True

        self._next_extras = extras
        if self._next_extras:
            self._use_next_extras = True
        else:
            self._use_next_extras = False

    def add(
        self,
        actions: Dict[str, types.NestedArray],
        next_timestep: dm_env.TimeStep,
        extras: Dict[str, types.NestedArray] = {},
    ) -> None:
        """Record an action and the following timestep."""
        if self._next_observations is None:
            raise ValueError("adder.add_first must be called before adder.add.")

        discount = next_timestep.discount
        if next_timestep.last():
            # print("LAST")
            # Terminal timesteps created by dm_env.termination() will have a scalar
            # discount of 0.0. This may not match the array shape / nested structure
            # of the previous timesteps' discounts. The below will match
            # next_timestep.discount's shape/structure to that of
            # self._buffer[-1].discount.
            if self._buffer and not tree.is_nested(next_timestep.discount):
                discount = tree.map_structure(
                    lambda d: np.broadcast_to(next_timestep.discount, np.shape(d)),
                    self._buffer[-1].discount,
                )

<<<<<<< HEAD
        if self._next_extras is not None:
=======
        if self._use_next_extras:
>>>>>>> 52ab342a
            # Add the timestep to the buffer.
            self._buffer.append(
                Step(
                    observations=self._next_observations,
                    actions=actions,
                    rewards=next_timestep.reward,
                    discounts=discount,
                    start_of_episode=self._start_of_episode,
                    extras=self._next_extras,
                )
            )
        else:
            # Add the timestep to the buffer.
            self._buffer.append(
                Step(
                    observations=self._next_observations,
                    actions=actions,
                    rewards=next_timestep.reward,
                    discounts=discount,
                    start_of_episode=self._start_of_episode,
<<<<<<< HEAD
                    extras=next_extras,
=======
                    extras=extras,
>>>>>>> 52ab342a
                )
            )

        # Write the last "dangling" observation.
        if next_timestep.last():
            self._start_of_episode = False
            self._write()
            self._write_last()
            self.reset()
        else:
            # Record the next observation and write.
            self._next_observations = next_timestep.observation
            if self._use_next_extras:
                self._next_extras = extras
            self._start_of_episode = False
            self._write()

    @abc.abstractmethod
    def signature(
        cls,
        environment_spec: mava_specs.MAEnvironmentSpec,
        extras_spec: tf.TypeSpec,
    ) -> tf.TypeSpec:
        """This is a helper method for generating signatures for Reverb tables.
        Signatures are useful for validating data types and shapes, see Reverb's
        documentation for details on how they are used.
        Args:
          environment_spec: A `specs.EnvironmentSpec` whose fields are nested
            structures with leaf nodes that have `.shape` and `.dtype` attributes.
            This should come from the environment that will be used to generate
            the data inserted into the Reverb table.
          core_state_spec: A nested structure with leaf nodes that have `.shape` and
            `.dtype` attributes. The structure (and shapes/dtypes) of this must
            be the same as the `core_state` passed into `ReverbAdder.add`.
        Returns:
          A `Step` whose leaf nodes are `tf.TensorSpec` objects.
        """

    @abc.abstractmethod
    def _write(self) -> None:
        """Write data to replay from the buffer."""

    @abc.abstractmethod
    def _write_last(self) -> None:
        """Write data to replay from the buffer."""<|MERGE_RESOLUTION|>--- conflicted
+++ resolved
@@ -216,11 +216,7 @@
                     self._buffer[-1].discount,
                 )
 
-<<<<<<< HEAD
-        if self._next_extras is not None:
-=======
         if self._use_next_extras:
->>>>>>> 52ab342a
             # Add the timestep to the buffer.
             self._buffer.append(
                 Step(
@@ -241,11 +237,7 @@
                     rewards=next_timestep.reward,
                     discounts=discount,
                     start_of_episode=self._start_of_episode,
-<<<<<<< HEAD
-                    extras=next_extras,
-=======
                     extras=extras,
->>>>>>> 52ab342a
                 )
             )
 
