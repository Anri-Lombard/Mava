# Copyright 2022 InstaDeep Ltd. All rights reserved.
#
# Licensed under the Apache License, Version 2.0 (the "License");
# you may not use this file except in compliance with the License.
# You may obtain a copy of the License at
#
#     http://www.apache.org/licenses/LICENSE-2.0
#
# Unless required by applicable law or agreed to in writing, software
# distributed under the License is distributed on an "AS IS" BASIS,
# WITHOUT WARRANTIES OR CONDITIONS OF ANY KIND, either express or implied.
# See the License for the specific language governing permissions and
# limitations under the License.

from typing import Any, Dict, Optional, Tuple

import chex
import flax.linen as nn
import jax
import jax.numpy as jnp
from flax.core.frozen_dict import FrozenDict
from jumanji.env import Environment
from omegaconf import DictConfig

from mava.types import (
    ActorApply,
    EvalFn,
    EvalState,
    ExperimentOutput,
    RecActorApply,
    RNNEvalState,
)


def get_ff_evaluator_fn(
    env: Environment,
    apply_fn: ActorApply,
    config: DictConfig,
    log_win_rate: bool = False,
    eval_multiplier: int = 1,
) -> EvalFn:
    """Get the evaluator function for feedforward networks.

    Args:
        env (Environment): An evironment isntance for evaluation.
        apply_fn (callable): Network forward pass method.
        config (dict): Experiment configuration.
        eval_multiplier (int): A scalar that will increase the number of evaluation
            episodes by a fixed factor. The reason for the increase is to enable the
            computation of the `absolute metric` which is a metric computed and the end
            of training by rolling out the policy which obtained the greatest evaluation
            performance during training for 10 times more episodes than were used at a
            single evaluation step.
    """

    def eval_one_episode(params: FrozenDict, init_eval_state: EvalState) -> Dict:
        """Evaluate one episode. It is vectorized over the number of evaluation episodes."""

        def _env_step(eval_state: EvalState) -> EvalState:
            """Step the environment."""
            # PRNG keys.
            key, env_state, last_timestep, step_count, episode_return = eval_state

            # Select action.
            key, policy_key = jax.random.split(key)
            pi = apply_fn(params, last_timestep.observation)

            if config.arch.evaluation_greedy:
                action = pi.mode()
            else:
                action = pi.sample(seed=policy_key)

            # Step environment.
            env_state, timestep = env.step(env_state, action)

            # Log episode metrics.
            episode_return += timestep.reward
            step_count += 1
            eval_state = EvalState(key, env_state, timestep, step_count, episode_return)
            return eval_state

        def not_done(carry: Tuple) -> bool:
            """Check if the episode is done."""
            timestep = carry[2]
            is_not_done: bool = ~timestep.last()
            return is_not_done

        final_state = jax.lax.while_loop(not_done, _env_step, init_eval_state)

        eval_metrics = {
            "episode_return": final_state.episode_return,
            "episode_length": final_state.step_count,
        }
        # Log won episode if win rate is required.

        if log_win_rate:

            eval_metrics["won_episode"] = final_state.timestep.extras["won_episode"]

        return eval_metrics

    def evaluator_fn(trained_params: FrozenDict, key: chex.PRNGKey) -> ExperimentOutput[EvalState]:
        """Evaluator function."""

        # Initialise environment states and timesteps.
        n_devices = len(jax.devices())

        eval_batch = (config.arch.num_eval_episodes // n_devices) * eval_multiplier

        key, *env_keys = jax.random.split(key, eval_batch + 1)
        env_states, timesteps = jax.vmap(env.reset)(
            jnp.stack(env_keys),
        )
        # Split keys for each core.
        key, *step_keys = jax.random.split(key, eval_batch + 1)
        # Add dimension to pmap over.
        step_keys = jnp.stack(step_keys).reshape(eval_batch, -1)

        eval_state = EvalState(
            key=step_keys,
            env_state=env_states,
            timestep=timesteps,
            step_count=jnp.zeros((eval_batch, 1)),
            episode_return=jnp.zeros_like(timesteps.reward),
        )

        eval_metrics = jax.vmap(
            eval_one_episode,
            in_axes=(None, 0),
            axis_name="eval_batch",
        )(trained_params, eval_state)

        return ExperimentOutput(
            learner_state=eval_state,
            episode_metrics=eval_metrics,
            train_metrics={},
        )

    return evaluator_fn


def get_rnn_evaluator_fn(
    env: Environment,
    apply_fn: RecActorApply,
    config: DictConfig,
    scanned_rnn: nn.Module,
    log_win_rate: bool = False,
    eval_multiplier: int = 1,
) -> EvalFn:
    """Get the evaluator function for recurrent networks."""

    def eval_one_episode(params: FrozenDict, init_eval_state: RNNEvalState) -> Dict:
        """Evaluate one episode. It is vectorized over the number of evaluation episodes."""

        def _env_step(eval_state: RNNEvalState) -> RNNEvalState:
            """Step the environment."""
            (
                key,
                env_state,
                last_timestep,
                last_done,
                hstate,
                step_count,
                episode_return,
            ) = eval_state

            # PRNG keys.
            key, policy_key = jax.random.split(key)

            # Add a batch dimension and env dimension to the observation.
            batched_observation = jax.tree_util.tree_map(
                lambda x: x[jnp.newaxis, jnp.newaxis, :], last_timestep.observation
            )
            ac_in = (
                batched_observation,
                last_done[jnp.newaxis, jnp.newaxis, :][..., 0],
            )

            # Run the network.
            hstate, pi = apply_fn(params, hstate, ac_in)

            if config.arch.evaluation_greedy:
                action = pi.mode()
            else:
                action = pi.sample(seed=policy_key)

            # Step environment.
            env_state, timestep = env.step(env_state, action[-1].squeeze(0))

            # Log episode metrics.
            episode_return += timestep.reward
            step_count += 1
            eval_state = RNNEvalState(
                key,
                env_state,
                timestep,
                jnp.repeat(timestep.last(), config.system.num_agents),
                hstate,
                step_count,
                episode_return,
            )
            return eval_state

        def not_done(carry: Tuple) -> bool:
            """Check if the episode is done."""
            timestep = carry[2]
            is_not_done: bool = ~timestep.last()
            return is_not_done

        final_state = jax.lax.while_loop(not_done, _env_step, init_eval_state)

        eval_metrics = {
            "episode_return": final_state.episode_return,
            "episode_length": final_state.step_count,
        }
        # Log won episode if win rate is required.
        if log_win_rate:
            eval_metrics["won_episode"] = final_state.timestep.extras["won_episode"]

        return eval_metrics

    def evaluator_fn(
        trained_params: FrozenDict, key: chex.PRNGKey
    ) -> ExperimentOutput[RNNEvalState]:
        """Evaluator function."""

        # Initialise environment states and timesteps.
        n_devices = len(jax.devices())

        eval_batch = config.arch.num_eval_episodes // n_devices * eval_multiplier

        key, *env_keys = jax.random.split(key, eval_batch + 1)
        env_states, timesteps = jax.vmap(env.reset)(jnp.stack(env_keys))
        # Split keys for each core.
        key, *step_keys = jax.random.split(key, eval_batch + 1)
        # Add dimension to pmap over.
        step_keys = jnp.stack(step_keys).reshape(eval_batch, -1)

        # Initialise hidden state.
        init_hstate = scanned_rnn.initialize_carry(
            eval_batch, config.network.actor_network.pre_torso.layer_sizes[-1]
        )
        init_hstate = jnp.expand_dims(init_hstate, axis=1)
        init_hstate = jnp.expand_dims(init_hstate, axis=2)
        init_hstate = jnp.tile(init_hstate, (1, config.system.num_agents, 1))

        # Initialise dones.
        dones = jnp.zeros(
            (
                eval_batch,
                config.system.num_agents,
            ),
            dtype=bool,
        )

        eval_state = RNNEvalState(
            key=step_keys,
            env_state=env_states,
            timestep=timesteps,
            dones=dones,
            hstate=init_hstate,
            step_count=jnp.zeros((eval_batch, 1)),
            episode_return=jnp.zeros_like(timesteps.reward),
        )

        eval_metrics = jax.vmap(
            eval_one_episode,
            in_axes=(None, 0),
            axis_name="eval_batch",
        )(trained_params, eval_state)

        return ExperimentOutput(
            learner_state=eval_state,
            episode_metrics=eval_metrics,
            train_metrics={},
        )

    return evaluator_fn


def make_eval_fns(
    eval_env: Environment,
    network: Any,
    config: DictConfig,
    use_recurrent_net: bool = False,
    scanned_rnn: Optional[nn.Module] = None,
) -> Tuple[EvalFn, EvalFn]:
    """Initialise evaluator_fn."""
    # Check if win rate is required for evaluation.
<<<<<<< HEAD
    log_win_rate = config.env.scenario.name in [
        "HeuristicEnemySMAX",
        "LearnedPolicyEnemySMAX",
        "Gigastep",
    ]
=======
    log_win_rate = config.env.eval_metric == "win_rate"
>>>>>>> ab89ee5c
    # Vmap it over number of agents and create evaluator_fn.
    if use_recurrent_net:
        assert scanned_rnn is not None
        vmapped_eval_apply_fn = jax.vmap(
            network.apply, in_axes=(None, 1, (2, None)), out_axes=(1, 2)
        )
        evaluator = get_rnn_evaluator_fn(
            eval_env,
            vmapped_eval_apply_fn,
            config,
            scanned_rnn,
            log_win_rate,
        )
        absolute_metric_evaluator = get_rnn_evaluator_fn(
            eval_env,
            vmapped_eval_apply_fn,
            config,
            scanned_rnn,
            log_win_rate,
            10,
        )
    else:
        evaluator = get_ff_evaluator_fn(eval_env, network.apply, config, log_win_rate)
        absolute_metric_evaluator = get_ff_evaluator_fn(
            eval_env, network.apply, config, log_win_rate, 10
        )

    evaluator = jax.pmap(evaluator, axis_name="device")
    absolute_metric_evaluator = jax.pmap(absolute_metric_evaluator, axis_name="device")

    return evaluator, absolute_metric_evaluator<|MERGE_RESOLUTION|>--- conflicted
+++ resolved
@@ -287,15 +287,7 @@
 ) -> Tuple[EvalFn, EvalFn]:
     """Initialise evaluator_fn."""
     # Check if win rate is required for evaluation.
-<<<<<<< HEAD
-    log_win_rate = config.env.scenario.name in [
-        "HeuristicEnemySMAX",
-        "LearnedPolicyEnemySMAX",
-        "Gigastep",
-    ]
-=======
     log_win_rate = config.env.eval_metric == "win_rate"
->>>>>>> ab89ee5c
     # Vmap it over number of agents and create evaluator_fn.
     if use_recurrent_net:
         assert scanned_rnn is not None
