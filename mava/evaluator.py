# Copyright 2022 InstaDeep Ltd. All rights reserved.
#
# Licensed under the Apache License, Version 2.0 (the "License");
# you may not use this file except in compliance with the License.
# You may obtain a copy of the License at
#
#     http://www.apache.org/licenses/LICENSE-2.0
#
# Unless required by applicable law or agreed to in writing, software
# distributed under the License is distributed on an "AS IS" BASIS,
# WITHOUT WARRANTIES OR CONDITIONS OF ANY KIND, either express or implied.
# See the License for the specific language governing permissions and
# limitations under the License.

from typing import Any, Dict, Optional, Tuple

import chex
import flax.linen as nn
import jax
import jax.numpy as jnp
from flax.core.frozen_dict import FrozenDict
from jumanji.env import Environment
from omegaconf import DictConfig

from mava.types import (
    ActorApply,
    EvalFn,
    EvalState,
    ExperimentOutput,
    RecActorApply,
    RNNEvalState,
)


def get_ff_evaluator_fn(
    env: Environment,
    apply_fn: ActorApply,
    config: DictConfig,
    log_win_rate: bool = False,
    eval_multiplier: int = 1,
) -> EvalFn:
    """Get the evaluator function for feedforward networks.

    Args:
        env (Environment): An evironment isntance for evaluation.
        apply_fn (callable): Network forward pass method.
        config (dict): Experiment configuration.
        eval_multiplier (int): A scalar that will increase the number of evaluation
            episodes by a fixed factor. The reason for the increase is to enable the
            computation of the `absolute metric` which is a metric computed and the end
            of training by rolling out the policy which obtained the greatest evaluation
            performance during training for 10 times more episodes than were used at a
            single evaluation step.
    """

    def eval_one_episode(params: FrozenDict, init_eval_state: EvalState) -> Dict:
        """Evaluate one episode. It is vectorized over the number of evaluation episodes."""

        def _env_step(eval_state: EvalState) -> EvalState:
            """Step the environment."""
            # PRNG keys.
            rng, env_state, last_timestep, step_count_, return_ = eval_state

            # Select action.
            rng, _rng = jax.random.split(rng)
            pi = apply_fn(params, last_timestep.observation)

            if config.arch.evaluation_greedy:
                action = pi.mode()
            else:
                action = pi.sample(seed=_rng)

            # Step environment.
            env_state, timestep = env.step(env_state, action)

            # Log episode metrics.
            return_ += timestep.reward
            step_count_ += 1
            eval_state = EvalState(rng, env_state, timestep, step_count_, return_)
            return eval_state

        def not_truncated(carry: Tuple) -> bool:
            """Check if the episode is truncated."""
            timestep = carry[2]
            is_not_truncated: bool = ~timestep.last()
            return is_not_truncated

        final_state = jax.lax.while_loop(not_truncated, _env_step, init_eval_state)

        eval_metrics = {
            "episode_return": final_state.return_,
            "episode_length": final_state.step_count_,
        }
        # Log won episode if win rate is required.
        if log_win_rate:
            eval_metrics["won_episode"] = jnp.all(final_state.timestep.reward >= 1.0).astype(int)
        return eval_metrics

    def evaluator_fn(trained_params: FrozenDict, rng: chex.PRNGKey) -> ExperimentOutput[EvalState]:
        """Evaluator function."""

        # Initialise environment states and timesteps.
        n_devices = len(jax.devices())

        eval_batch = (config.arch.num_eval_episodes // n_devices) * eval_multiplier

        rng, *env_rngs = jax.random.split(rng, eval_batch + 1)
        env_states, timesteps = jax.vmap(env.reset)(
            jnp.stack(env_rngs),
        )
        # Split rngs for each core.
        rng, *step_rngs = jax.random.split(rng, eval_batch + 1)
        # Add dimension to pmap over.
        step_rngs = jnp.stack(step_rngs).reshape(eval_batch, -1)

        eval_state = EvalState(
            step_rngs, env_states, timesteps, 0, jnp.zeros_like(timesteps.reward)
        )
        eval_metrics = jax.vmap(
            eval_one_episode,
            in_axes=(None, EvalState(0, 0, 0, None, None)),
            axis_name="eval_batch",
        )(trained_params, eval_state)

        return ExperimentOutput(episodes_info=eval_metrics, learner_state=eval_state)

    return evaluator_fn


def get_rnn_evaluator_fn(
    env: Environment,
    apply_fn: RecActorApply,
    config: DictConfig,
    scanned_rnn: nn.Module,
    log_win_rate: bool = False,
    eval_multiplier: int = 1,
) -> EvalFn:
    """Get the evaluator function for recurrent networks."""

    def eval_one_episode(params: FrozenDict, init_eval_state: RNNEvalState) -> Dict:
        """Evaluate one episode. It is vectorized over the number of evaluation episodes."""

        def _env_step(eval_state: RNNEvalState) -> RNNEvalState:
            """Step the environment."""
            (
                rng,
                env_state,
                last_timestep,
                hstate,
                step_count_,
                return_,
            ) = eval_state

            # PRNG keys.
            rng, policy_rng = jax.random.split(rng)

            # Was the last timestep truncated?
            last_trunc = jnp.repeat(last_timestep.last(), config["system"]["num_agents"])
            # Add a batch dimension and env dimension to the observation.
            batched_observation = jax.tree_util.tree_map(
                lambda x: x[jnp.newaxis, jnp.newaxis, :], last_timestep.observation
            )
            ac_in = (
                batched_observation,
                last_trunc[jnp.newaxis, jnp.newaxis, :][..., 0],
            )

            # Run the network.
            hstate, pi = apply_fn(params, hstate, ac_in)

            if config.arch.evaluation_greedy:
                action = pi.mode()
            else:
                action = pi.sample(seed=policy_rng)

            # Step environment.
            env_state, timestep = env.step(env_state, action[-1].squeeze(0))

            # Log episode metrics.
            return_ += timestep.reward
            step_count_ += 1
            eval_state = RNNEvalState(
                rng,
                env_state,
                timestep,
<<<<<<< HEAD
=======
                jnp.repeat(timestep.last(), config.system.num_agents),
>>>>>>> 22917c23
                hstate,
                step_count_,
                return_,
            )
            return eval_state

        def not_truncated(carry: Tuple) -> bool:
            """Check if the episode is truncated."""
            timestep = carry[2]
            is_not_trunc: bool = ~timestep.last()
            return is_not_trunc

        final_state = jax.lax.while_loop(not_truncated, _env_step, init_eval_state)

        eval_metrics = {
            "episode_return": final_state.return_,
            "episode_length": final_state.step_count_,
        }
        # Log won episode if win rate is required.
        if log_win_rate:
            eval_metrics["won_episode"] = jnp.all(final_state.timestep.reward >= 1.0).astype(int)
        return eval_metrics

    def evaluator_fn(
        trained_params: FrozenDict, rng: chex.PRNGKey
    ) -> ExperimentOutput[RNNEvalState]:
        """Evaluator function."""

        # Initialise environment states and timesteps.
        n_devices = len(jax.devices())

        eval_batch = config.arch.num_eval_episodes // n_devices * eval_multiplier

        rng, *env_rngs = jax.random.split(rng, eval_batch + 1)
        env_states, timesteps = jax.vmap(env.reset)(jnp.stack(env_rngs))
        # Split rngs for each core.
        rng, *step_rngs = jax.random.split(rng, eval_batch + 1)
        # Add dimension to pmap over.
        step_rngs = jnp.stack(step_rngs).reshape(eval_batch, -1)

        # Initialise hidden state.
        init_hstate = scanned_rnn.initialize_carry(
            eval_batch, config.network.actor_network.pre_torso_layer_sizes[-1]
        )
        init_hstate = jnp.expand_dims(init_hstate, axis=1)
        init_hstate = jnp.expand_dims(init_hstate, axis=2)
        init_hstate = jnp.tile(init_hstate, (1, config.system.num_agents, 1))

<<<<<<< HEAD
=======
        # Initialise dones.
        dones = jnp.zeros(
            (
                eval_batch,
                config.system.num_agents,
            ),
            dtype=bool,
        )

>>>>>>> 22917c23
        eval_state = RNNEvalState(
            key=step_rngs,
            env_state=env_states,
            timestep=timesteps,
            hstate=init_hstate,
            step_count_=0,
            return_=jnp.zeros_like(timesteps.reward),
        )

        eval_metrics = jax.vmap(
            eval_one_episode,
            in_axes=(None, RNNEvalState(0, 0, 0, 0, None, None)),
            axis_name="eval_batch",
        )(trained_params, eval_state)

        return ExperimentOutput(
            episodes_info=eval_metrics,
            learner_state=eval_state,
        )

    return evaluator_fn


def evaluator_setup(
    eval_env: Environment,
    rng_e: chex.PRNGKey,
    network: Any,
    params: FrozenDict,
    config: DictConfig,
    use_recurrent_net: bool = False,
    scanned_rnn: Optional[nn.Module] = None,
) -> Tuple[EvalFn, EvalFn, Tuple[FrozenDict, chex.Array]]:
    """Initialise evaluator_fn."""
    # Get available TPU cores.
    n_devices = len(jax.devices())
    # Check if win rate is required for evaluation.
    log_win_rate = config.env.env_name in ["HeuristicEnemySMAX", "LearnedPolicyEnemySMAX"]
    # Vmap it over number of agents and create evaluator_fn.
    if use_recurrent_net:
        assert scanned_rnn is not None
        vmapped_eval_apply_fn = jax.vmap(
            network.apply, in_axes=(None, 1, (2, None)), out_axes=(1, 2)
        )
        evaluator = get_rnn_evaluator_fn(
            eval_env,
            vmapped_eval_apply_fn,
            config,
            scanned_rnn,
            log_win_rate,
        )
        absolute_metric_evaluator = get_rnn_evaluator_fn(
            eval_env,
            vmapped_eval_apply_fn,
            config,
            scanned_rnn,
            log_win_rate,
            10,
        )
    else:
        vmapped_eval_apply_fn = jax.vmap(
            network.apply,
            in_axes=(None, 0),
        )
        evaluator = get_ff_evaluator_fn(eval_env, vmapped_eval_apply_fn, config, log_win_rate)
        absolute_metric_evaluator = get_ff_evaluator_fn(
            eval_env,
            vmapped_eval_apply_fn,
            config,
            log_win_rate,
            10,
        )

    evaluator = jax.pmap(evaluator, axis_name="device")
    absolute_metric_evaluator = jax.pmap(absolute_metric_evaluator, axis_name="device")

    # Broadcast trained params to cores and split rngs for each core.
    trained_params = jax.tree_util.tree_map(lambda x: x[:, 0, ...], params)
    rng_e, *eval_rngs = jax.random.split(rng_e, n_devices + 1)
    eval_rngs = jnp.stack(eval_rngs).reshape(n_devices, -1)

    return evaluator, absolute_metric_evaluator, (trained_params, eval_rngs)<|MERGE_RESOLUTION|>--- conflicted
+++ resolved
@@ -183,10 +183,6 @@
                 rng,
                 env_state,
                 timestep,
-<<<<<<< HEAD
-=======
-                jnp.repeat(timestep.last(), config.system.num_agents),
->>>>>>> 22917c23
                 hstate,
                 step_count_,
                 return_,
@@ -235,18 +231,6 @@
         init_hstate = jnp.expand_dims(init_hstate, axis=2)
         init_hstate = jnp.tile(init_hstate, (1, config.system.num_agents, 1))
 
-<<<<<<< HEAD
-=======
-        # Initialise dones.
-        dones = jnp.zeros(
-            (
-                eval_batch,
-                config.system.num_agents,
-            ),
-            dtype=bool,
-        )
-
->>>>>>> 22917c23
         eval_state = RNNEvalState(
             key=step_rngs,
             env_state=env_states,
