--- conflicted
+++ resolved
@@ -716,8 +716,6 @@
     # Logger setup
     config = copy.deepcopy(_config)
     log, logger = logger_setup(config)
-<<<<<<< HEAD
-=======
 
     # Set recurrent chunk size.
     if config["system"]["recurrent_chunk_size"] is None:
@@ -726,7 +724,6 @@
         assert (
             config["system"]["rollout_length"] % config["system"]["recurrent_chunk_size"] == 0
         ), "Rollout length must be divisible by recurrent chunk size."
->>>>>>> f6df1536
 
     # Create the enviroments for train and eval.
     scenario = map_name_to_scenario(config["env"]["scenario"])
@@ -843,7 +840,10 @@
         # Log the results of the evaluation.
         elapsed_time = time.time() - start_time
         evaluator_output.episodes_info["steps_per_second"] = steps_per_rollout / elapsed_time
-        evaluator_output.episodes_info["win_rate"]=(jnp.sum(evaluator_output.episodes_info["won_episodes"]) / config["arch"]["num_eval_episodes"]) * 100
+        evaluator_output.episodes_info["win_rate"] = (
+            jnp.sum(evaluator_output.episodes_info["won_episodes"])
+            / config["arch"]["num_eval_episodes"]
+        ) * 100
         episode_return = log(
             metrics=evaluator_output,
             t_env=steps_per_rollout * (i + 1),
@@ -878,13 +878,15 @@
 
         elapsed_time = time.time() - start_time
         evaluator_output.episodes_info["steps_per_second"] = steps_per_rollout / elapsed_time
-        evaluator_output.episodes_info["win_rate"]=(jnp.sum(evaluator_output.episodes_info["won_episodes"]) / (config["arch"]["num_eval_episodes"]*10)) * 100
+        evaluator_output.episodes_info["win_rate"] = (
+            jnp.sum(evaluator_output.episodes_info["won_episodes"])
+            / (config["arch"]["num_eval_episodes"] * 10)
+        ) * 100
         log(
             metrics=evaluator_output,
             t_env=steps_per_rollout * (i + 1),
             absolute_metric=True,
         )
-    logger.neptune_logger.stop()
 
     logger.neptune_logger.stop()
 
