# python3
# Copyright 2021 [...placeholder...]. All rights reserved.
#
# Licensed under the Apache License, Version 2.0 (the "License");
# you may not use this file except in compliance with the License.
# You may obtain a copy of the License at
#
#     http://www.apache.org/licenses/LICENSE-2.0
#
# Unless required by applicable law or agreed to in writing, software
# distributed under the License is distributed on an "AS IS" BASIS,
# WITHOUT WARRANTIES OR CONDITIONS OF ANY KIND, either express or implied.
# See the License for the specific language governing permissions and
# limitations under the License.

import dataclasses
import time
from typing import Any, Dict, Iterator, List, Optional, Type

import numpy as np
import reverb
import sonnet as snt
from acme import datasets
from acme.tf import variable_utils
from acme.utils import counting

from mava import adders, core, specs, types
from mava.adders import reverb as reverb_adders
from mava.components.tf.modules.exploration.exploration_scheduling import (
    LinearExplorationScheduler,
)
<<<<<<< HEAD
from mava.components.tf.modules.stabilising import FingerPrintStabalisation
=======
from mava.systems.tf import executors
>>>>>>> 1790b981
from mava.systems.tf.madqn import execution, training
from mava.utils import training_utils as train_utils
from mava.wrappers import DetailedTrainerStatistics

# TODO (Claude) I had to make a custom class here that
# inherits DetailedTrainerStatistics
# to expose the get_epsilon() function. For some
# reason lp does not bind it otherwise.
# Need to fix this.


class DetailedTrainerStatisticsWithEpsilon(DetailedTrainerStatistics):
    def __init__(
        self,
        trainer: training.MADQNTrainer,
        metrics: List[str] = ["q_value_loss"],
        summary_stats: List = ["mean", "max", "min", "var", "std"],
    ) -> None:
        super().__init__(trainer, metrics, summary_stats)

    def get_epsilon(self) -> float:
        return self._trainer.get_epsilon()  # type: ignore

    def get_trainer_steps(self) -> float:
        return self._trainer.get_trainer_steps()  # type: ignore

    def step(self) -> None:
        # Run the learning step.
        fetches = self._step()

        if self._require_loggers:
            self._create_loggers(list(fetches.keys()))
            self._require_loggers = False

        # compute statistics
        self._compute_statistics(fetches)

        # Compute elapsed time.
        # NOTE (Arnu): getting type issues with the timestamp
        # not sure why. Look into a fix for this.
        timestamp = time.time()
        if self._timestamp:  # type: ignore
            elapsed_time = timestamp - self._timestamp  # type: ignore
        else:
            elapsed_time = 0
        self._timestamp = timestamp  # type: ignore

        # Update our counts and record it.
        counts = self._counter.increment(steps=1, walltime=elapsed_time)
        fetches.update(counts)

        train_utils.checkpoint_networks(self._system_checkpointer)

        fetches["epsilon"] = self.get_epsilon()
        self._trainer._decrement_epsilon()  # type: ignore

        if self._logger:
            self._logger.write(fetches)


@dataclasses.dataclass
class MADQNConfig:
    """Configuration options for the MADDPG system.
    Args:
            environment_spec: description of the actions, observations, etc.
            discount: discount to use for TD updates.
            batch_size: batch size for updates.
            prefetch_size: size to prefetch from replay.
            target_update_period: number of learner steps to perform before updating
              the target networks.
            min_replay_size: minimum replay size before updating.
            max_replay_size: maximum replay size.
            samples_per_insert: number of samples to take from replay for every insert
              that is made.
            n_step: number of steps to squash into a single transition.
            sigma: standard deviation of zero-mean, Gaussian exploration noise.
            clipping: whether to clip gradients by global norm.
            replay_table_name: string indicating what name to give the replay table."""

    environment_spec: specs.MAEnvironmentSpec
    epsilon_min: float
    epsilon_decay: float
    shared_weights: bool
    target_update_period: int
    executor_variable_update_period: int
    clipping: bool
    min_replay_size: int
    max_replay_size: int
    samples_per_insert: Optional[float]
    prefetch_size: int
    batch_size: int
    n_step: int
    sequence_length: int
    period: int
    discount: float
    checkpoint: bool
    optimizer: snt.Optimizer
    replay_table_name: str = reverb_adders.DEFAULT_PRIORITY_TABLE
    checkpoint_subpath: str = "~/mava/"


class MADQNBuilder:
    """Builder for MADQN which constructs individual components of the system."""

    """Defines an interface for defining the components of an RL system.
      Implementations of this interface contain a complete specification of a
      concrete RL system. An instance of this class can be used to build an
      RL system which interacts with the environment either locally or in a
      distributed setup.
      """

    def __init__(
        self,
        config: MADQNConfig,
        trainer_fn: Type[training.MADQNTrainer] = training.MADQNTrainer,
        executor_fn: Type[core.Executor] = execution.MADQNFeedForwardExecutor,
        extra_specs: Dict[str, Any] = {},
        exploration_scheduler_fn: Type[
            LinearExplorationScheduler
        ] = LinearExplorationScheduler,
        replay_stabilisation_fn: Optional[Type[FingerPrintStabalisation]] = None,
    ):
        """Args:
        _config: Configuration options for the MADQN system.
        _trainer_fn: Trainer module to use."""
        self._config = config
        self._extra_specs = extra_specs

        self._agents = self._config.environment_spec.get_agent_ids()
        self._agent_types = self._config.environment_spec.get_agent_types()
        self._trainer_fn = trainer_fn
        self._executor_fn = executor_fn
        self._exploration_scheduler_fn = exploration_scheduler_fn
        self._replay_stabiliser_fn = replay_stabilisation_fn

    def make_replay_tables(
        self,
        environment_spec: specs.EnvironmentSpec,
    ) -> List[reverb.Table]:
        """Create tables to insert data into."""

        # Select adder
        if issubclass(self._executor_fn, executors.FeedForwardExecutor):
            adder_sig = reverb_adders.ParallelNStepTransitionAdder.signature(
                environment_spec, self._extra_specs
            )
        elif issubclass(self._executor_fn, executors.RecurrentExecutor):
            adder_sig = reverb_adders.ParallelSequenceAdder.signature(
                environment_spec, self._extra_specs
            )
        else:
            raise NotImplementedError("Unknown executor type: ", self._executor_fn)

        if self._config.samples_per_insert is None:
            # We will take a samples_per_insert ratio of None to mean that there is
            # no limit, i.e. this only implies a min size limit.
            limiter = reverb.rate_limiters.MinSize(self._config.min_replay_size)

        else:
            # Create enough of an error buffer to give a 10% tolerance in rate.
            samples_per_insert_tolerance = 0.1 * self._config.samples_per_insert
            error_buffer = self._config.min_replay_size * samples_per_insert_tolerance
            limiter = reverb.rate_limiters.SampleToInsertRatio(
                min_size_to_sample=self._config.min_replay_size,
                samples_per_insert=self._config.samples_per_insert,
                error_buffer=error_buffer,
            )
            # Check if we should use fingerprints
            if self._replay_stabiliser_fn is not None:
                extras_spec = {"fingerprint": np.array([1.0, 1.0])}

        replay_table = reverb.Table(
            name=self._config.replay_table_name,
            sampler=reverb.selectors.Uniform(),
            remover=reverb.selectors.Fifo(),
            max_size=self._config.max_replay_size,
            rate_limiter=limiter,
<<<<<<< HEAD
            signature=reverb_adders.ParallelNStepTransitionAdder.signature(
                environment_spec, extras_spec
            ),
=======
            signature=adder_sig,
>>>>>>> 1790b981
        )

        return [replay_table]

    def make_dataset_iterator(
        self, replay_client: reverb.Client
    ) -> Iterator[reverb.ReplaySample]:
        """Create a dataset iterator to use for learning/updating the system."""

        sequence_length = (
            self._config.sequence_length
            if issubclass(self._executor_fn, executors.RecurrentExecutor)
            else None
        )

        dataset = datasets.make_reverb_dataset(
            table=self._config.replay_table_name,
            server_address=replay_client.server_address,
            batch_size=self._config.batch_size,
            prefetch_size=self._config.prefetch_size,
            sequence_length=sequence_length,
        )
        return iter(dataset)

    def make_adder(
        self, replay_client: reverb.Client
    ) -> Optional[adders.ParallelAdder]:
        """Create an adder which records data generated by the executor/environment.
        Args:
          replay_client: Reverb Client which points to the replay server."""

        # Select adder
        if issubclass(self._executor_fn, executors.FeedForwardExecutor):
            adder = reverb_adders.ParallelNStepTransitionAdder(
                priority_fns=None,
                client=replay_client,
                n_step=self._config.n_step,
                discount=self._config.discount,
            )
        elif issubclass(self._executor_fn, executors.RecurrentExecutor):
            adder = reverb_adders.ParallelSequenceAdder(
                priority_fns=None,
                client=replay_client,
                sequence_length=self._config.sequence_length,
                period=self._config.period,
            )
        else:
            raise NotImplementedError("Unknown executor type: ", self._executor_fn)

        return adder

    def make_executor(
        self,
        q_networks: Dict[str, snt.Module],
        action_selectors: Dict[str, Any],
        adder: Optional[adders.ParallelAdder] = None,
        variable_source: Optional[core.VariableSource] = None,
        trainer: Optional[training.MADQNTrainer] = None,
        evaluator: bool = False,
    ) -> core.Executor:
        """Create an executor instance.
        Args:
            behavior_networks: A struct of instance of all
                the different behaviour networks,
                this should be a callable which takes as input observations
                and returns actions.
            adder: How data is recorded (e.g. added to replay).
        """

        shared_weights = self._config.shared_weights

        variable_client = None
        if variable_source:
            agent_keys = self._agent_types if shared_weights else self._agents

            # Create policy variables
            variables = {}
            for agent in agent_keys:
                variables[agent] = q_networks[agent].variables

            # Get new policy variables
            variable_client = variable_utils.VariableClient(
                client=variable_source,
                variables={"q_network": variables},
                update_period=self._config.executor_variable_update_period,
            )

            # Make sure not to use a random policy after checkpoint restoration by
            # assigning variables before running the environment loop.
            variable_client.update_and_wait()

        # Check if we should use fingerprints
        fingerprint = True if self._replay_stabiliser_fn is not None else False

        # Create the executor which coordinates the actors.
        return self._executor_fn(
            q_networks=q_networks,
            action_selectors=action_selectors,
            shared_weights=shared_weights,
            variable_client=variable_client,
            adder=adder,
            trainer=trainer,
            evaluator=evaluator,
            fingerprint=fingerprint,
        )

    def make_trainer(
        self,
        networks: Dict[str, Dict[str, snt.Module]],
        dataset: Iterator[reverb.ReplaySample],
        counter: Optional[counting.Counter] = None,
        logger: Optional[types.NestedLogger] = None,
    ) -> core.Trainer:
        """Creates an instance of the trainer.
        Args:
          networks: struct describing the networks needed by the trainer; this can
            be specific to the trainer in question.
          dataset: iterator over samples from replay.
          counter: a Counter which allows for recording of counts (trainer steps,
            executor steps, etc.) distributed throughout the system.
          logger: Logger object for logging metadata.
          checkpoint: bool controlling whether the trainer checkpoints itself.
        """
        q_networks = networks["values"]
        target_q_networks = networks["target_values"]

        agents = self._config.environment_spec.get_agent_ids()
        agent_types = self._config.environment_spec.get_agent_types()

        # Make epsilon scheduler
        exploration_scheduler = self._exploration_scheduler_fn(
            epsilon_min=self._config.epsilon_min,
            epsilon_decay=self._config.epsilon_decay,
        )

        # Check if we should use fingerprints
        fingerprint = True if self._replay_stabiliser_fn is not None else False

        # The learner updates the parameters (and initializes them).
        trainer = self._trainer_fn(
            agents=agents,
            agent_types=agent_types,
            discount=self._config.discount,
            q_networks=q_networks,
            target_q_networks=target_q_networks,
            shared_weights=self._config.shared_weights,
            optimizer=self._config.optimizer,
            target_update_period=self._config.target_update_period,
            clipping=self._config.clipping,
            exploration_scheduler=exploration_scheduler,
            dataset=dataset,
            counter=counter,
            fingerprint=fingerprint,
            logger=logger,
            checkpoint=self._config.checkpoint,
            checkpoint_subpath=self._config.checkpoint_subpath,
        )

        trainer = DetailedTrainerStatisticsWithEpsilon(trainer)  # type: ignore

        return trainer<|MERGE_RESOLUTION|>--- conflicted
+++ resolved
@@ -29,11 +29,8 @@
 from mava.components.tf.modules.exploration.exploration_scheduling import (
     LinearExplorationScheduler,
 )
-<<<<<<< HEAD
 from mava.components.tf.modules.stabilising import FingerPrintStabalisation
-=======
 from mava.systems.tf import executors
->>>>>>> 1790b981
 from mava.systems.tf.madqn import execution, training
 from mava.utils import training_utils as train_utils
 from mava.wrappers import DetailedTrainerStatistics
@@ -177,6 +174,9 @@
 
         # Select adder
         if issubclass(self._executor_fn, executors.FeedForwardExecutor):
+            # Check if we should use fingerprints
+            if self._replay_stabiliser_fn is not None:
+                self._extra_specs.update({"fingerprint": np.array([1.0, 1.0])})
             adder_sig = reverb_adders.ParallelNStepTransitionAdder.signature(
                 environment_spec, self._extra_specs
             )
@@ -201,9 +201,6 @@
                 samples_per_insert=self._config.samples_per_insert,
                 error_buffer=error_buffer,
             )
-            # Check if we should use fingerprints
-            if self._replay_stabiliser_fn is not None:
-                extras_spec = {"fingerprint": np.array([1.0, 1.0])}
 
         replay_table = reverb.Table(
             name=self._config.replay_table_name,
@@ -211,13 +208,7 @@
             remover=reverb.selectors.Fifo(),
             max_size=self._config.max_replay_size,
             rate_limiter=limiter,
-<<<<<<< HEAD
-            signature=reverb_adders.ParallelNStepTransitionAdder.signature(
-                environment_spec, extras_spec
-            ),
-=======
             signature=adder_sig,
->>>>>>> 1790b981
         )
 
         return [replay_table]
