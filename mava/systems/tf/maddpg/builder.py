--- conflicted
+++ resolved
@@ -206,21 +206,13 @@
         return env_adder_spec
 
     def covert_specs(
-<<<<<<< HEAD
-        self, spec: Dict[str, Any], list_of_networks: List
-=======
         self, spec: Dict[str, Any], trainer_network_names: List
->>>>>>> 1aba8edb
     ) -> Dict[str, Any]:
         if type(spec) is not dict:
             return spec
 
         agents = []
-<<<<<<< HEAD
-        for network in list_of_networks:
-=======
         for network in trainer_network_names:
->>>>>>> 1aba8edb
             agents.append(self._config.net_spec_keys[network])
 
         agents = sort_str_num(agents)
@@ -232,13 +224,9 @@
         else:
             # For the extras
             for key in spec.keys():
-<<<<<<< HEAD
-                converted_spec[key] = self.covert_specs(spec[key], list_of_networks)
-=======
                 converted_spec[key] = self.covert_specs(
                     spec[key], trainer_network_names
                 )
->>>>>>> 1aba8edb
         return converted_spec
 
     def make_replay_tables(
@@ -305,32 +293,18 @@
             # TODO (dries): Clean the below coverter code up.
             # Convert a Mava spec
 
-<<<<<<< HEAD
-            list_of_networks = self._config.table_network_config[table_key]
-            env_spec = copy.deepcopy(env_adder_spec)
-            env_spec._specs = self.covert_specs(env_spec._specs, list_of_networks)
-=======
             trainer_network_names = self._config.table_network_config[table_key]
             env_spec = copy.deepcopy(env_adder_spec)
             env_spec._specs = self.covert_specs(env_spec._specs, trainer_network_names)
->>>>>>> 1aba8edb
 
             env_spec._keys = list(sort_str_num(env_spec._specs.keys()))
             if env_spec.extra_specs is not None:
                 env_spec.extra_specs = self.covert_specs(
-<<<<<<< HEAD
-                    env_spec.extra_specs, list_of_networks
-                )
-            extra_specs = self.covert_specs(
-                self._extra_specs,
-                list_of_networks,
-=======
                     env_spec.extra_specs, trainer_network_names
                 )
             extra_specs = self.covert_specs(
                 self._extra_specs,
                 trainer_network_names,
->>>>>>> 1aba8edb
             )
 
             replay_tables.append(
