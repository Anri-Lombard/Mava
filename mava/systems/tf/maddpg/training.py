# python3
# Copyright 2021 InstaDeep Ltd. All rights reserved.
#
# Licensed under the Apache License, Version 2.0 (the "License");
# you may not use this file except in compliance with the License.
# You may obtain a copy of the License at
#
#     http://www.apache.org/licenses/LICENSE-2.0
#
# Unless required by applicable law or agreed to in writing, software
# distributed under the License is distributed on an "AS IS" BASIS,
# WITHOUT WARRANTIES OR CONDITIONS OF ANY KIND, either express or implied.
# See the License for the specific language governing permissions and
# limitations under the License.


"""MADDPG trainer implementation."""

import copy
import time
from typing import Any, Dict, List, Optional, Sequence, Tuple, Union

import numpy as np
import reverb
import sonnet as snt
import tensorflow as tf
import tree
import trfl
from acme.tf import losses
from acme.tf import utils as tf2_utils
from acme.utils import loggers

import mava
from mava.components.tf.losses.sequence import recurrent_n_step_critic_loss
from mava.systems.tf.variable_utils import VariableClient
from mava.utils import training_utils as train_utils

train_utils.set_growing_gpu_memory()


class MADDPGBaseTrainer(mava.Trainer):
    """MADDPG trainer.
    This is the trainer component of a MADDPG system. IE it takes a dataset as input
    and implements update functionality to learn from this dataset.
    """

    def __init__(
        self,
        agents: List[str],
        agent_types: List[str],
        policy_networks: Dict[str, snt.Module],
        critic_networks: Dict[str, snt.Module],
        target_policy_networks: Dict[str, snt.Module],
        target_critic_networks: Dict[str, snt.Module],
        policy_optimizer: Union[snt.Optimizer, Dict[str, snt.Optimizer]],
        critic_optimizer: Union[snt.Optimizer, Dict[str, snt.Optimizer]],
        discount: float,
        target_averaging: bool,
        target_update_period: int,
        target_update_rate: float,
        dataset: tf.data.Dataset,
        observation_networks: Dict[str, snt.Module],
        target_observation_networks: Dict[str, snt.Module],
<<<<<<< HEAD
        variable_client: VariableClient,
        counts: Dict[str, Any],
        num_steps: tf.Variable,
=======
>>>>>>> d64942cf
        agent_net_keys: Dict[str, str],
        max_gradient_norm: float = None,
        logger: loggers.Logger = None,
    ):
        """Initialise MADDPG trainer
        Args:
            agents (List[str]): agent ids, e.g. "agent_0".
            agent_types (List[str]): agent types, e.g. "speaker" or "listener".
            policy_networks (Dict[str, snt.Module]): policy networks for each agent in
                the system.
            critic_networks (Dict[str, snt.Module]): critic network(s), shared or for
                each agent in the system.
            target_policy_networks (Dict[str, snt.Module]): target policy networks.
            target_critic_networks (Dict[str, snt.Module]): target critic networks.
            policy_optimizer (Union[snt.Optimizer, Dict[str, snt.Optimizer]]):
                optimizer(s) for updating policy networks.
            critic_optimizer (Union[snt.Optimizer, Dict[str, snt.Optimizer]]):
                optimizer for updating critic networks.
            discount (float): discount factor for TD updates.
            target_averaging (bool): whether to use polyak averaging for target network
                updates.
            target_update_period (int): number of steps before target networks are
                updated.
            target_update_rate (float): update rate when using averaging.
            dataset (tf.data.Dataset): training dataset.
            observation_networks (Dict[str, snt.Module]): network for feature
                extraction from raw observation.
            target_observation_networks (Dict[str, snt.Module]): target observation
                network.
            agent_net_keys: (dict, optional): specifies what network each agent uses.
                Defaults to {}.
            max_gradient_norm (float, optional): maximum allowed norm for gradients
                before clipping is applied. Defaults to None.
            counter (counting.Counter, optional): step counter object. Defaults to None.
            logger (loggers.Logger, optional): logger object for logging trainer
                statistics. Defaults to None.
            checkpoint (bool, optional): whether to checkpoint networks. Defaults to
                True.
            checkpoint_subpath (str, optional): subdirectory for storing checkpoints.
                Defaults to "~/mava/".
        """

        self._agents = agents
<<<<<<< HEAD
        # self._agent_types = agent_types
        self._agent_net_keys = agent_net_keys
        self._variable_client = variable_client

        # Setup counts
        self._counts = counts
=======
        self._agent_types = agent_types
        self._agent_net_keys = agent_net_keys
        self._checkpoint = checkpoint
>>>>>>> d64942cf

        # Store online and target networks.
        self._policy_networks = policy_networks
        self._critic_networks = critic_networks
        self._target_policy_networks = target_policy_networks
        self._target_critic_networks = target_critic_networks

        # Ensure obs and target networks are sonnet modules
        self._observation_networks = {
            k: tf2_utils.to_sonnet_module(v) for k, v in observation_networks.items()
        }
        self._target_observation_networks = {
            k: tf2_utils.to_sonnet_module(v)
            for k, v in target_observation_networks.items()
        }

        # General learner book-keeping and loggers.
        self._logger = logger or loggers.make_default_logger("trainer")

        # Other learner parameters.
        self._discount = discount

        # Set up gradient clipping.
        if max_gradient_norm is not None:
            self._max_gradient_norm = tf.convert_to_tensor(max_gradient_norm)
        else:  # A very large number. Infinity results in NaNs.
            self._max_gradient_norm = tf.convert_to_tensor(1e10)

        # Necessary to track when to update target networks.
        self._num_steps = num_steps
        self._target_averaging = target_averaging
        self._target_update_period = target_update_period
        self._target_update_rate = target_update_rate

        # Create an iterator to go through the dataset.
        self._iterator = iter(dataset)  # pytype: disable=wrong-arg-types

<<<<<<< HEAD
        # Dictionary with unique network keys.
        self.unique_net_keys = self._policy_networks.keys()

        # Get the agents which shoud be updated and ran
        self._trainer_agent_list = self._agents
=======
        # Dictionary with network keys for each agent.
        self.unique_net_keys = set(self._agent_net_keys.values())
>>>>>>> d64942cf

        # Create optimizers for different agent types.
        if not isinstance(policy_optimizer, dict):
            self._policy_optimizers: Dict[str, snt.Optimizer] = {}
            for agent in self.unique_net_keys:
                self._policy_optimizers[agent] = copy.deepcopy(policy_optimizer)
        else:
            self._policy_optimizers = policy_optimizer

        self._critic_optimizers: Dict[str, snt.Optimizer] = {}
        for agent in self.unique_net_keys:
            self._critic_optimizers[agent] = copy.deepcopy(critic_optimizer)

        # Expose the variables.
        policy_networks_to_expose = {}
        self._system_network_variables: Dict[str, Dict[str, snt.Module]] = {
            "critics": {},
            "policies": {},
        }
        for agent_key in self.unique_net_keys:
            policy_network_to_expose = snt.Sequential(
                [
                    self._target_observation_networks[agent_key],
                    self._target_policy_networks[agent_key],
                ]
            )
            policy_networks_to_expose[agent_key] = policy_network_to_expose
            self._system_network_variables["critics"][
                agent_key
            ] = target_critic_networks[agent_key].variables
            self._system_network_variables["policies"][
                agent_key
            ] = policy_network_to_expose.variables

        # Do not record timestamps until after the first learning step is done.
        # This is to avoid including the time it takes for actors to come online and
        # fill the replay buffer.
        self._timestamp: Optional[float] = None

    def _update_target_networks(self) -> None:
        """Update the target networks using either target averaging or
        by directy copying the weights of the online networks every few steps."""
        for key in self.unique_net_keys:
            # Update target network.
            online_variables = (
                *self._observation_networks[key].variables,
                *self._critic_networks[key].variables,
                *self._policy_networks[key].variables,
            )
            target_variables = (
                *self._target_observation_networks[key].variables,
                *self._target_critic_networks[key].variables,
                *self._target_policy_networks[key].variables,
            )

            if self._target_averaging:
                assert 0.0 < self._target_update_rate < 1.0
                tau = self._target_update_rate
                for src, dest in zip(online_variables, target_variables):
                    dest.assign(dest * (1.0 - tau) + src * tau)
            else:
                # Make online -> target network update ops.
                if tf.math.mod(self._num_steps, self._target_update_period) == 0:
                    for src, dest in zip(online_variables, target_variables):
                        dest.assign(src)
            self._num_steps.assign_add(1)

    def get_variables(self, names: Sequence[str]) -> Dict[str, Dict[str, np.ndarray]]:
        """Depreciated method."""
        pass

    def _transform_observations(
        self, obs: Dict[str, np.ndarray], next_obs: Dict[str, np.ndarray]
    ) -> Tuple[Dict[str, np.ndarray], Dict[str, np.ndarray]]:
        """Transform the observatations using the observation networks of each agent."

        Args:
            obs (Dict[str, np.ndarray]): observations at timestep t-1
            next_obs (Dict[str, np.ndarray]): observations at timestep t
        Returns:
            Tuple[Dict[str, np.ndarray], Dict[str, np.ndarray]]: Transformed
            observatations
        """
        o_tm1 = {}
        o_t = {}
        for agent in self._agents:
            agent_key = self._agent_net_keys[agent]
            o_tm1[agent] = self._observation_networks[agent_key](obs[agent].observation)
            o_t[agent] = self._target_observation_networks[agent_key](
                next_obs[agent].observation
            )
            # This stop_gradient prevents gradients to propagate into the target
            # observation network. In addition, since the online policy network is
            # evaluated at o_t, this also means the policy loss does not influence
            # the observation network training.
            o_t[agent] = tree.map_structure(tf.stop_gradient, o_t[agent])
        return o_tm1, o_t

    def _get_critic_feed(
        self,
        o_tm1_trans: Dict[str, np.ndarray],
        o_t_trans: Dict[str, np.ndarray],
        a_tm1: Dict[str, np.ndarray],
        a_t: Dict[str, np.ndarray],
        e_tm1: Dict[str, np.ndarray],
        e_t: Dict[str, np.array],
        agent: str,
    ) -> Tuple[tf.Tensor, tf.Tensor, tf.Tensor, tf.Tensor]:
        """get data to feed to the agent critic network(s)

        Args:
            o_tm1_trans (Dict[str, np.ndarray]): transformed (e.g. using observation
                network) observation at timestep t-1
            o_t_trans (Dict[str, np.ndarray]): transformed observation at timestep t
            a_tm1 (Dict[str, np.ndarray]): action at timestep t-1
            a_t (Dict[str, np.ndarray]): action at timestep t
            e_tm1 (Dict[str, np.ndarray]): extras at timestep t-1
            e_t (Dict[str, np.array]): extras at timestep t
            agent (str): agent id

        Returns:
            Tuple[tf.Tensor, tf.Tensor, tf.Tensor, tf.Tensor]: agent critic network
                feeds
        """

        # Decentralised critic
        o_tm1_feed = o_tm1_trans[agent]
        o_t_feed = o_t_trans[agent]
        a_tm1_feed = a_tm1[agent]
        a_t_feed = a_t[agent]
        return o_tm1_feed, o_t_feed, a_tm1_feed, a_t_feed

    def _get_dpg_feed(
        self,
        a_t: Dict[str, np.ndarray],
        dpg_a_t: np.ndarray,
        agent: str,
    ) -> tf.Tensor:
        """get data to feed to the agent networks

        Args:
            a_t (Dict[str, np.ndarray]): action at timestep t
            dpg_a_t (np.ndarray): predicted action at timestep t
            agent (str): agent id

        Returns:
            tf.Tensor: agent policy network feed
        """
        # Decentralised DPG
        dpg_a_t_feed = dpg_a_t
        return dpg_a_t_feed

    def _target_policy_actions(self, next_obs: Dict[str, np.ndarray]) -> Any:
        """select actions using target policy networks

        Args:
            next_obs (Dict[str, np.ndarray]): next agent observations.

        Returns:
            Any: agent target actions
        """
        actions = {}
        for agent in self._agents:
            agent_key = self._agent_net_keys[agent]
            next_observation = next_obs[agent]
            actions[agent] = self._target_policy_networks[agent_key](next_observation)
        return actions

    @tf.function
    def _step(
        self,
    ) -> Dict[str, Dict[str, Any]]:
        """Trainer forward and backward passes.

        Returns:
            Dict[str, Dict[str, Any]]: losses
        """

        # Update the target networks
        self._update_target_networks()

        # Draw a batch of data from replay.
        sample: reverb.ReplaySample = next(self._iterator)

        self._forward(sample)

        self._backward()

        # Log losses per agent
        return train_utils.map_losses_per_agent_ac(
            self.critic_losses, self.policy_losses
        )

    # Forward pass that calculates loss.
    def _forward(self, inputs: Any) -> None:
        """Trainer forward pass
        Args:
            inputs (Any): input data from the data table (transitions)
        """

        # Unpack input data as follows:
        # o_tm1 = dictionary of observations one for each agent
        # a_tm1 = dictionary of actions taken from obs in o_tm1
        # e_tm1 [Optional] = extra data for timestep t-1
        # that the agents persist in replay.
        # r_t = dictionary of rewards or rewards sequences
        #   (if using N step transitions) ensuing from actions a_tm1
        # d_t = environment discount ensuing from actions a_tm1.
        #   This discount is applied to future rewards after r_t.
        # o_t = dictionary of next observations or next observation sequences
        # e_t [Optional] = extra data for timestep t that the agents persist in replay.
        o_tm1, a_tm1, e_tm1, r_t, d_t, o_t, e_t = inputs.data

        self.policy_losses = {}
        self.critic_losses = {}
        # Do forward passes through the networks and calculate the losses
        with tf.GradientTape(persistent=True) as tape:

            o_tm1_trans, o_t_trans = self._transform_observations(o_tm1, o_t)
            a_t = self._target_policy_actions(o_t_trans)
<<<<<<< HEAD
            for agent in self._trainer_agent_list:
=======

            for agent in self._agents:
>>>>>>> d64942cf
                agent_key = self._agent_net_keys[agent]

                # Get critic feed
                o_tm1_feed, o_t_feed, a_tm1_feed, a_t_feed = self._get_critic_feed(
                    o_tm1_trans=o_tm1_trans,
                    o_t_trans=o_t_trans,
                    a_tm1=a_tm1,
                    a_t=a_t,
                    e_tm1=e_tm1,
                    e_t=e_t,
                    agent=agent,
                )

                # Critic learning.
                q_tm1 = self._critic_networks[agent_key](o_tm1_feed, a_tm1_feed)
                q_t = self._target_critic_networks[agent_key](o_t_feed, a_t_feed)

                # Squeeze into the shape expected by the td_learning implementation.
                q_tm1 = tf.squeeze(q_tm1, axis=-1)  # [B]
                q_t = tf.squeeze(q_t, axis=-1)  # [B]

                # Cast the additional discount to match the environment discount dtype.
                discount = tf.cast(self._discount, dtype=d_t[agent].dtype)

                # Critic loss.
                critic_loss = trfl.td_learning(
                    q_tm1, r_t[agent], discount * d_t[agent], q_t
                ).loss
                self.critic_losses[agent] = tf.reduce_mean(critic_loss, axis=0)

                # Actor learning.
                o_t_agent_feed = o_t_trans[agent]
                dpg_a_t = self._policy_networks[agent_key](o_t_agent_feed)

                # Get dpg actions
                dpg_a_t_feed = self._get_dpg_feed(a_t, dpg_a_t, agent)

                # Get dpg Q values.
                dpg_q_t = self._critic_networks[agent_key](o_t_feed, dpg_a_t_feed)

                # Actor loss. If clipping is true use dqda clipping and clip the norm.
                dqda_clipping = 1.0 if self._max_gradient_norm is not None else None
                clip_norm = self._max_gradient_norm is not None

                policy_loss = losses.dpg(
                    dpg_q_t,
                    dpg_a_t,
                    tape=tape,
                    dqda_clipping=dqda_clipping,
                    clip_norm=clip_norm,
                )

                self.policy_losses[agent] = tf.reduce_mean(policy_loss, axis=0)
        self.tape = tape

    # Backward pass that calculates gradients and updates network.
    def _backward(self) -> None:
        """Trainer backward pass updating network parameters"""

        # Calculate the gradients and update the networks
        policy_losses = self.policy_losses
        critic_losses = self.critic_losses
        tape = self.tape
<<<<<<< HEAD
        for agent in self._trainer_agent_list:
=======
        for agent in self._agents:
>>>>>>> d64942cf
            agent_key = self._agent_net_keys[agent]

            # Get trainable variables.
            policy_variables = (
                self._observation_networks[agent_key].trainable_variables
                + self._policy_networks[agent_key].trainable_variables
            )
            critic_variables = (
                # In this agent, the critic loss trains the observation network.
                self._observation_networks[agent_key].trainable_variables
                + self._critic_networks[agent_key].trainable_variables
            )

            # Compute gradients.
            # Note: Warning "WARNING:tensorflow:Calling GradientTape.gradient
            #  on a persistent tape inside its context is significantly less efficient
            #  than calling it outside the context." caused by losses.dpg, which calls
            #  tape.gradient.
            policy_gradients = tape.gradient(policy_losses[agent], policy_variables)
            critic_gradients = tape.gradient(critic_losses[agent], critic_variables)

            # Maybe clip gradients.
            policy_gradients = tf.clip_by_global_norm(
                policy_gradients, self._max_gradient_norm
            )[0]
            critic_gradients = tf.clip_by_global_norm(
                critic_gradients, self._max_gradient_norm
            )[0]

            # Apply gradients.
            self._policy_optimizers[agent_key].apply(policy_gradients, policy_variables)
            self._critic_optimizers[agent_key].apply(critic_gradients, critic_variables)
        train_utils.safe_del(self, "tape")

    def step(self) -> None:
        """trainer step to update the parameters of the agents in the system"""

        # Run the learning step.
        fetches = self._step()

        # Compute elapsed time.
        timestamp = time.time()
        elapsed_time = timestamp - self._timestamp if self._timestamp else 0
        self._timestamp = timestamp

        # Update our counts and record it.
        # TODO (dries): Can this be simplified? Only one set and one get?
        self._variable_client.add_and_wait(
            ["trainer_steps", "trainer_walltime"],
            {"trainer_steps": 1, "trainer_walltime": elapsed_time},
        )

        # Update the variable source and the trainer
        # TODO (dries): Can this be simplified? Do an async set and get?
        self._variable_client.set_and_wait()
        self._variable_client.get_and_wait()

        raise NotImplementedError("A trainer statistics wrapper should overwrite this.")

        # Checkpoint and attempt to write the logs.
        if self._checkpoint:
            train_utils.checkpoint_networks(self._system_checkpointer)

        if self._logger:
            self._logger.write(fetches)


class MADDPGDecentralisedTrainer(MADDPGBaseTrainer):
    """MADDPG trainer for a decentralised architecture."""

    def __init__(
        self,
        agents: List[str],
        agent_types: List[str],
        # trainer_net_config: List[str],
        policy_networks: Dict[str, snt.Module],
        critic_networks: Dict[str, snt.Module],
        target_policy_networks: Dict[str, snt.Module],
        target_critic_networks: Dict[str, snt.Module],
        policy_optimizer: Union[snt.Optimizer, Dict[str, snt.Optimizer]],
        critic_optimizer: snt.Optimizer,
        discount: float,
        target_averaging: bool,
        target_update_period: int,
        target_update_rate: float,
        dataset: tf.data.Dataset,
        observation_networks: Dict[str, snt.Module],
        target_observation_networks: Dict[str, snt.Module],
<<<<<<< HEAD
        variable_client: VariableClient,
        counts: Dict[str, Any],
        num_steps: int,
=======
>>>>>>> d64942cf
        agent_net_keys: Dict[str, str],
        max_gradient_norm: float = None,
        logger: loggers.Logger = None,
    ):
        """Initialise the decentralised MADDPG trainer."""
        super().__init__(
            agents=agents,
            agent_types=agent_types,
            # trainer_net_config=trainer_net_config,
            policy_networks=policy_networks,
            critic_networks=critic_networks,
            target_policy_networks=target_policy_networks,
            target_critic_networks=target_critic_networks,
            discount=discount,
            target_averaging=target_averaging,
            target_update_period=target_update_period,
            target_update_rate=target_update_rate,
            dataset=dataset,
            observation_networks=observation_networks,
            target_observation_networks=target_observation_networks,
            agent_net_keys=agent_net_keys,
            policy_optimizer=policy_optimizer,
            critic_optimizer=critic_optimizer,
            max_gradient_norm=max_gradient_norm,
            logger=logger,
            variable_client=variable_client,
            counts=counts,
            num_steps=num_steps,
        )


class MADDPGCentralisedTrainer(MADDPGBaseTrainer):
    """MADDPG trainer for a centralised architecture."""

    def __init__(
        self,
        agents: List[str],
        agent_types: List[str],
        # trainer_net_config: List[str],
        policy_networks: Dict[str, snt.Module],
        critic_networks: Dict[str, snt.Module],
        target_policy_networks: Dict[str, snt.Module],
        target_critic_networks: Dict[str, snt.Module],
        policy_optimizer: Union[snt.Optimizer, Dict[str, snt.Optimizer]],
        critic_optimizer: snt.Optimizer,
        discount: float,
        target_averaging: bool,
        target_update_period: int,
        target_update_rate: float,
        dataset: tf.data.Dataset,
        observation_networks: Dict[str, snt.Module],
        target_observation_networks: Dict[str, snt.Module],
<<<<<<< HEAD
        variable_client: VariableClient,
        counts: Dict[str, Any],
        num_steps: int,
=======
>>>>>>> d64942cf
        agent_net_keys: Dict[str, str],
        max_gradient_norm: float = None,
        logger: loggers.Logger = None,
    ):
        """Initialise the centralised MADDPG trainer."""
        super().__init__(
            agents=agents,
            agent_types=agent_types,
            # trainer_net_config=trainer_net_config,
            policy_networks=policy_networks,
            critic_networks=critic_networks,
            target_policy_networks=target_policy_networks,
            target_critic_networks=target_critic_networks,
            discount=discount,
            target_averaging=target_averaging,
            target_update_period=target_update_period,
            target_update_rate=target_update_rate,
            dataset=dataset,
            observation_networks=observation_networks,
            target_observation_networks=target_observation_networks,
            agent_net_keys=agent_net_keys,
            policy_optimizer=policy_optimizer,
            critic_optimizer=critic_optimizer,
            max_gradient_norm=max_gradient_norm,
            logger=logger,
            variable_client=variable_client,
            counts=counts,
            num_steps=num_steps,
        )

    def _get_critic_feed(
        self,
        o_tm1_trans: Dict[str, np.ndarray],
        o_t_trans: Dict[str, np.ndarray],
        a_tm1: Dict[str, np.ndarray],
        a_t: Dict[str, np.ndarray],
        e_tm1: Dict[str, np.ndarray],
        e_t: Dict[str, np.array],
        agent: str,
    ) -> Tuple[tf.Tensor, tf.Tensor, tf.Tensor, tf.Tensor]:

        # Centralised based
        o_tm1_feed = tf.stack([o_tm1_trans[agent] for agent in self._agents], 1)
        o_t_feed = tf.stack([o_t_trans[agent] for agent in self._agents], 1)
        a_tm1_feed = tf.stack([a_tm1[agent] for agent in self._agents], 1)
        a_t_feed = tf.stack([a_t[agent] for agent in self._agents], 1)

        return o_tm1_feed, o_t_feed, a_tm1_feed, a_t_feed

    def _get_dpg_feed(
        self,
        a_t: Dict[str, np.ndarray],
        dpg_a_t: np.ndarray,
        agent: str,
    ) -> tf.Tensor:

        # Centralised and StateBased DPG
        # Note (dries): Copy has to be made because the input
        # variables cannot be changed.
        tree.map_structure(tf.stop_gradient, a_t)
        dpg_a_t_feed = copy.copy(a_t)
        dpg_a_t_feed[agent] = dpg_a_t

        dpg_a_t_feed = tf.squeeze(
            tf.stack([dpg_a_t_feed[agent] for agent in self._agents], 1)
        )

        return dpg_a_t_feed


class MADDPGNetworkedTrainer(MADDPGBaseTrainer):
    """MADDPG trainer for a networked architecture."""

    def __init__(
        self,
        agents: List[str],
        agent_types: List[str],
        connection_spec: Dict[str, List[str]],
        # trainer_net_config: List[str],
        policy_networks: Dict[str, snt.Module],
        critic_networks: Dict[str, snt.Module],
        target_policy_networks: Dict[str, snt.Module],
        target_critic_networks: Dict[str, snt.Module],
        policy_optimizer: Union[snt.Optimizer, Dict[str, snt.Optimizer]],
        critic_optimizer: snt.Optimizer,
        discount: float,
        target_averaging: bool,
        target_update_period: int,
        target_update_rate: float,
        dataset: tf.data.Dataset,
        observation_networks: Dict[str, snt.Module],
        target_observation_networks: Dict[str, snt.Module],
<<<<<<< HEAD
        variable_client: VariableClient,
        counts: Dict[str, Any],
        num_steps: int,
=======
>>>>>>> d64942cf
        agent_net_keys: Dict[str, str],
        max_gradient_norm: float = None,
        logger: loggers.Logger = None,
    ):
        """Initialise the networked MADDPG trainer."""
        super().__init__(
            agents=agents,
            agent_types=agent_types,
            # trainer_net_config=trainer_net_config,
            policy_networks=policy_networks,
            critic_networks=critic_networks,
            target_policy_networks=target_policy_networks,
            target_critic_networks=target_critic_networks,
            discount=discount,
            target_averaging=target_averaging,
            target_update_period=target_update_period,
            target_update_rate=target_update_rate,
            dataset=dataset,
            observation_networks=observation_networks,
            target_observation_networks=target_observation_networks,
            agent_net_keys=agent_net_keys,
            policy_optimizer=policy_optimizer,
            critic_optimizer=critic_optimizer,
            max_gradient_norm=max_gradient_norm,
            logger=logger,
            variable_client=variable_client,
            counts=counts,
            num_steps=num_steps,
        )
        self._connection_spec = connection_spec

    def _get_critic_feed(
        self,
        o_tm1_trans: Dict[str, np.ndarray],
        o_t_trans: Dict[str, np.ndarray],
        a_tm1: Dict[str, np.ndarray],
        a_t: Dict[str, np.ndarray],
        e_tm1: Dict[str, np.ndarray],
        e_t: Dict[str, np.array],
        agent: str,
    ) -> Tuple[tf.Tensor, tf.Tensor, tf.Tensor, tf.Tensor]:

        # Networked based
        connections = self._connection_spec[agent]
        o_tm1_vals = []
        o_t_vals = []
        a_tm1_vals = []
        a_t_vals = []

        # The agent has to be in the connections for training to work
        assert agent in connections

        for connected_agent in connections:
            o_tm1_vals.append(o_tm1_trans[connected_agent])
            o_t_vals.append(o_t_trans[connected_agent])
            a_tm1_vals.append(a_tm1[connected_agent])
            a_t_vals.append(a_t[connected_agent])
        o_tm1_feed = tf.stack(o_tm1_vals, 1)
        o_t_feed = tf.stack(o_t_vals, 1)
        a_tm1_feed = tf.stack(a_tm1_vals, 1)
        a_t_feed = tf.stack(a_t_vals, 1)

        return o_tm1_feed, o_t_feed, a_tm1_feed, a_t_feed

    def _get_dpg_feed(
        self,
        a_t: Dict[str, np.ndarray],
        dpg_a_t: np.ndarray,
        agent: str,
    ) -> tf.Tensor:

        # Networked based
        tree.map_structure(tf.stop_gradient, a_t)
        dpg_a_t_feed = copy.copy(a_t)
        dpg_a_t_feed[agent] = dpg_a_t

        connections = self._connection_spec[agent]

        # The agent has to be in the connections for training to work
        assert agent in connections

        a_t_vals = []
        for connected_agent in connections:
            a_t_vals.append(dpg_a_t_feed[connected_agent])
        dpg_a_t_feed = tf.squeeze(tf.stack(a_t_vals, 1))
        return dpg_a_t_feed


class MADDPGStateBasedTrainer(MADDPGBaseTrainer):
    """MADDPG trainer for a state-based architecture."""

    def __init__(
        self,
        agents: List[str],
        agent_types: List[str],
        # trainer_net_config: List[str],
        policy_networks: Dict[str, snt.Module],
        critic_networks: Dict[str, snt.Module],
        target_policy_networks: Dict[str, snt.Module],
        target_critic_networks: Dict[str, snt.Module],
        policy_optimizer: Union[snt.Optimizer, Dict[str, snt.Optimizer]],
        critic_optimizer: snt.Optimizer,
        discount: float,
        target_averaging: bool,
        target_update_period: int,
        target_update_rate: float,
        dataset: tf.data.Dataset,
        observation_networks: Dict[str, snt.Module],
        target_observation_networks: Dict[str, snt.Module],
<<<<<<< HEAD
        variable_client: VariableClient,
        counts: Dict[str, Any],
        num_steps: int,
=======
>>>>>>> d64942cf
        agent_net_keys: Dict[str, str],
        max_gradient_norm: float = None,
        logger: loggers.Logger = None,
    ):
        """Initialise the decentralised MADDPG trainer."""
        super().__init__(
            agents=agents,
            agent_types=agent_types,
            # trainer_net_config=trainer_net_config,
            policy_networks=policy_networks,
            critic_networks=critic_networks,
            target_policy_networks=target_policy_networks,
            target_critic_networks=target_critic_networks,
            discount=discount,
            target_averaging=target_averaging,
            target_update_period=target_update_period,
            target_update_rate=target_update_rate,
            dataset=dataset,
            observation_networks=observation_networks,
            target_observation_networks=target_observation_networks,
            agent_net_keys=agent_net_keys,
            policy_optimizer=policy_optimizer,
            critic_optimizer=critic_optimizer,
            max_gradient_norm=max_gradient_norm,
            logger=logger,
            variable_client=variable_client,
            counts=counts,
            num_steps=num_steps,
        )

    def _get_critic_feed(
        self,
        o_tm1_trans: Dict[str, np.ndarray],
        o_t_trans: Dict[str, np.ndarray],
        a_tm1: Dict[str, np.ndarray],
        a_t: Dict[str, np.ndarray],
        e_tm1: Dict[str, np.ndarray],
        e_t: Dict[str, np.array],
        agent: str,
    ) -> Tuple[tf.Tensor, tf.Tensor, tf.Tensor, tf.Tensor]:

        # State based
        o_tm1_feed = e_tm1["s_t"]
        o_t_feed = e_t["s_t"]
        a_tm1_feed = tf.stack([a_tm1[agent] for agent in self._agents], 1)
        a_t_feed = tf.stack([a_t[agent] for agent in self._agents], 1)

        return o_tm1_feed, o_t_feed, a_tm1_feed, a_t_feed

    def _get_dpg_feed(
        self,
        a_t: Dict[str, np.ndarray],
        dpg_a_t: np.ndarray,
        agent: str,
    ) -> tf.Tensor:

        # Centralised and StateBased DPG
        # Note (dries): Copy has to be made because the input
        # variables cannot be changed.
        tree.map_structure(tf.stop_gradient, a_t)
        dpg_a_t_feed = copy.copy(a_t)
        dpg_a_t_feed[agent] = dpg_a_t

        dpg_a_t_feed = tf.squeeze(
            tf.stack([dpg_a_t_feed[agent] for agent in self._agents], 1)
        )

        return dpg_a_t_feed


class MADDPGBaseRecurrentTrainer(mava.Trainer):
    """Recurrent MADDPG trainer.
    This is the trainer component of a MADDPG system. IE it takes a dataset as input
    and implements update functionality to learn from this dataset.
    """

    def __init__(
        self,
        agents: List[str],
        agent_types: List[str],
        # trainer_net_config: List[str],
        policy_networks: Dict[str, snt.Module],
        critic_networks: Dict[str, snt.Module],
        target_policy_networks: Dict[str, snt.Module],
        target_critic_networks: Dict[str, snt.Module],
        policy_optimizer: Union[snt.Optimizer, Dict[str, snt.Optimizer]],
        critic_optimizer: Union[snt.Optimizer, Dict[str, snt.Optimizer]],
        discount: float,
        target_averaging: bool,
        target_update_period: int,
        target_update_rate: float,
        dataset: tf.data.Dataset,
        observation_networks: Dict[str, snt.Module],
        target_observation_networks: Dict[str, snt.Module],
<<<<<<< HEAD
        variable_client: VariableClient,
        counts: Dict[str, Any],
        num_steps: tf.Variable,
=======
>>>>>>> d64942cf
        agent_net_keys: Dict[str, str],
        max_gradient_norm: float = None,
        logger: loggers.Logger = None,
        bootstrap_n: int = 10,
    ):
        """Initialise Recurrent MADDPG trainer
        Args:
            agents (List[str]): agent ids, e.g. "agent_0".
            agent_types (List[str]): agent types, e.g. "speaker" or "listener".
            policy_networks (Dict[str, snt.Module]): policy networks for each agent in
                the system.
            critic_networks (Dict[str, snt.Module]): critic network(s), shared or for
                each agent in the system.
            target_policy_networks (Dict[str, snt.Module]): target policy networks.
            target_critic_networks (Dict[str, snt.Module]): target critic networks.
            policy_optimizer (Union[snt.Optimizer, Dict[str, snt.Optimizer]]):
                optimizer(s) for updating policy networks.
            critic_optimizer (Union[snt.Optimizer, Dict[str, snt.Optimizer]]):
                optimizer for updating critic networks.
            discount (float): discount factor for TD updates.
            target_averaging (bool): whether to use polyak averaging for target network
                updates.
            target_update_period (int): number of steps before target networks are
                updated.
            target_update_rate (float): update rate when using averaging.
            dataset (tf.data.Dataset): training dataset.
            observation_networks (Dict[str, snt.Module]): network for feature
                extraction from raw observation.
            target_observation_networks (Dict[str, snt.Module]): target observation
                network.
            agent_net_keys: (dict, optional): specifies what network each agent uses.
                Defaults to {}.
            max_gradient_norm (float, optional): maximum allowed norm for gradients
                before clipping is applied. Defaults to None.
            counter (counting.Counter, optional): step counter object. Defaults to None.
            logger (loggers.Logger, optional): logger object for logging trainer
                statistics. Defaults to None.
            checkpoint (bool, optional): whether to checkpoint networks. Defaults to
                True.
            checkpoint_subpath (str, optional): subdirectory for storing checkpoints.
                Defaults to "~/mava/".
            bootstrap_n (int, optional): specifies what bootstrap step to use for the
            critics.
        """
        self._bootstrap_n = bootstrap_n

        self._agents = agents
<<<<<<< HEAD
        # self._agent_types = agent_types
        self._agent_net_keys = agent_net_keys
        self._variable_client = variable_client

        # Setup counts
        self._counts = counts
=======
        self._agent_types = agent_types
        self._agent_net_keys = agent_net_keys
        self._checkpoint = checkpoint
        self._bootstrap_n = bootstrap_n
>>>>>>> d64942cf

        # Store online and target networks.
        self._policy_networks = policy_networks
        self._critic_networks = critic_networks
        self._target_policy_networks = target_policy_networks
        self._target_critic_networks = target_critic_networks

        # Ensure obs and target networks are sonnet modules
        self._observation_networks = {
            k: tf2_utils.to_sonnet_module(v) for k, v in observation_networks.items()
        }
        self._target_observation_networks = {
            k: tf2_utils.to_sonnet_module(v)
            for k, v in target_observation_networks.items()
        }

        # General learner book-keeping and loggers.
        self._logger = logger or loggers.make_default_logger("trainer")

        # Other learner parameters.
        self._discount = discount

        # Set up gradient clipping.
        if max_gradient_norm is not None:
            self._max_gradient_norm = tf.convert_to_tensor(max_gradient_norm)
        else:  # A very large number. Infinity results in NaNs.
            self._max_gradient_norm = tf.convert_to_tensor(1e10)

        # Necessary to track when to update target networks.
        self._num_steps = num_steps
        self._target_averaging = target_averaging
        self._target_update_period = target_update_period
        self._target_update_rate = target_update_rate

        # Create an iterator to go through the dataset.
        self._iterator = iter(dataset)  # pytype: disable=wrong-arg-types

<<<<<<< HEAD
        # Dictionary with unique network keys.
        self.unique_net_keys = self._policy_networks.keys()

        # Get the agents which shoud be updated and ran
        self._trainer_agent_list = self._agents
=======
        # Dictionary with network keys for each agent.

        self.unique_net_keys = set(self._agent_net_keys.values())
>>>>>>> d64942cf

        # Create optimizers for different agent types.
        if not isinstance(policy_optimizer, dict):
            self._policy_optimizers: Dict[str, snt.Optimizer] = {}
            for agent in self.unique_net_keys:
                self._policy_optimizers[agent] = copy.deepcopy(policy_optimizer)
        else:
            self._policy_optimizers = policy_optimizer

        self._critic_optimizers: Dict[str, snt.Optimizer] = {}
        for agent in self.unique_net_keys:
            self._critic_optimizers[agent] = copy.deepcopy(critic_optimizer)

        # Expose the variables.
        policy_networks_to_expose = {}
        self._system_network_variables: Dict[str, Dict[str, snt.Module]] = {
            "critics": {},
            "policies": {},
        }
        for agent_key in self.unique_net_keys:
            policy_network_to_expose = snt.Sequential(
                [
                    self._target_observation_networks[agent_key],
                    self._target_policy_networks[agent_key],
                ]
            )
            policy_networks_to_expose[agent_key] = policy_network_to_expose
            self._system_network_variables["critics"][
                agent_key
            ] = target_critic_networks[agent_key].variables
            self._system_network_variables["policies"][
                agent_key
            ] = policy_network_to_expose.variables

        # Do not record timestamps until after the first learning step is done.
        # This is to avoid including the time it takes for actors to come online and
        # fill the replay buffer.
        self._timestamp: Optional[float] = None

    def _update_target_networks(self) -> None:
        """Sync the target parameters with the latest online
        parameters for all networks"""

        for key in self.unique_net_keys:
            # Update target network.
            online_variables = (
                *self._observation_networks[key].variables,
                *self._critic_networks[key].variables,
                *self._policy_networks[key].variables,
            )
            target_variables = (
                *self._target_observation_networks[key].variables,
                *self._target_critic_networks[key].variables,
                *self._target_policy_networks[key].variables,
            )

            if self._target_averaging:
                assert 0.0 < self._target_update_rate < 1.0
                tau = self._target_update_rate
                for src, dest in zip(online_variables, target_variables):
                    dest.assign(dest * (1.0 - tau) + src * tau)
            else:
                # Make online -> target network update ops.
                if tf.math.mod(self._num_steps, self._target_update_period) == 0:
                    for src, dest in zip(online_variables, target_variables):
                        dest.assign(src)
            self._num_steps.assign_add(1)

    def _transform_observations(
        self, observations: Dict[str, np.ndarray]
    ) -> Tuple[Dict[str, np.ndarray], Dict[str, np.ndarray]]:
        """apply the observation networks to the raw observations from the dataset
        Args:
            obs (Dict[str, np.ndarray]): raw agent observations
            next_obs (Dict[str, np.ndarray]): raw next observations
        Returns:
            Tuple[Dict[str, np.ndarray], Dict[str, np.ndarray]]: transformed
                observations (features)
        """

        # Note (dries): We are assuming that only the policy network
        # is recurrent and not the observation network.
        obs_trans = {}
        obs_target_trans = {}
        for agent in self._agents:
            agent_key = self._agent_net_keys[agent]

            reshaped_obs, dims = train_utils.combine_dim(
                observations[agent].observation
            )

            obs_trans[agent] = train_utils.extract_dim(
                self._observation_networks[agent_key](reshaped_obs), dims
            )

            obs_target_trans[agent] = train_utils.extract_dim(
                self._target_observation_networks[agent_key](reshaped_obs),
                dims,
            )

            # This stop_gradient prevents gradients to propagate into the target
            # observation network. In addition, since the online policy network is
            # evaluated at o_t, this also means the policy loss does not influence
            # the observation network training.
            obs_target_trans[agent] = tree.map_structure(
                tf.stop_gradient, obs_target_trans[agent]
            )
        return obs_trans, obs_target_trans

    def _get_critic_feed(
        self,
        obs_trans: Dict[str, np.ndarray],
        target_obs_trans: Dict[str, np.ndarray],
        actions: Dict[str, np.ndarray],
        target_actions: Dict[str, np.ndarray],
        extras: Dict[str, np.ndarray],
        agent: str,
    ) -> Tuple[tf.Tensor, tf.Tensor, tf.Tensor, tf.Tensor]:
        """get data to feed to the agent critic network(s)
        Args:
            o_tm1_trans (Dict[str, np.ndarray]): transformed (e.g. using observation
                network) observation at timestep t-1
            o_t_trans (Dict[str, np.ndarray]): transformed observation at timestep t
            a_tm1 (Dict[str, np.ndarray]): action at timestep t-1
            a_t (Dict[str, np.ndarray]): action at timestep t
            e_tm1 (Dict[str, np.ndarray]): extras at timestep t-1
            e_t (Dict[str, np.array]): extras at timestep t
            agent (str): agent id
        Returns:
            Tuple[tf.Tensor, tf.Tensor, tf.Tensor, tf.Tensor]: agent critic network
                feeds
        """

        # Decentralised critic
        obs_trans_feed = obs_trans[agent]
        target_obs_trans_feed = target_obs_trans[agent]
        action_feed = actions[agent]
        target_actions_feed = target_actions[agent]
        return obs_trans_feed, target_obs_trans_feed, action_feed, target_actions_feed

    def _get_dpg_feed(
        self,
        target_actions: Dict[str, np.ndarray],
        dpg_actions: np.ndarray,
        agent: str,
    ) -> tf.Tensor:
        """get data to feed to the agent networks
        Args:
            a_t (Dict[str, np.ndarray]): action at timestep t
            dpg_a_t (np.ndarray): predicted action at timestep t
            agent (str): agent id
        Returns:
            tf.Tensor: agent policy network feed
        """

        # Decentralised DPG
        dpg_actions_feed = dpg_actions
        return dpg_actions_feed

    def _target_policy_actions(
        self,
        target_obs_trans: Dict[str, np.ndarray],
        target_core_state: Dict[str, np.ndarray],
    ) -> Any:
        """select actions using target policy networks
        Args:
            target_obs_trans (Dict[str, np.ndarray]): agent transformed target
                observations.
            target_core_state (Dict[str, np.ndarray]): target recurrent network state
        Returns:
            Any: agent target actions
        """

        actions = {}

        for agent in self._agents:
            time.time()
            agent_key = self._agent_net_keys[agent]
            target_trans_obs = target_obs_trans[agent]
            # TODO (dries): Why is there an extra tuple
            #  wrapping that needs to be removed?
            agent_core_state = target_core_state[agent][0]

            transposed_obs = tf2_utils.batch_to_sequence(target_trans_obs)

            outputs, _ = snt.static_unroll(
                self._target_policy_networks[agent_key],
                transposed_obs,
                agent_core_state,
            )
            actions[agent] = tf2_utils.batch_to_sequence(outputs)
        return actions

    @tf.function
    def _step(
        self,
    ) -> Dict[str, Dict[str, Any]]:
        """Trainer forward and backward passes.
        Returns:
            Dict[str, Dict[str, Any]]: losses
        """

        # Update the target networks
        self._update_target_networks()

        # Get data from replay (dropping extras if any). Note there is no
        # extra data here because we do not insert any into Reverb.
        inputs = next(self._iterator)

        self._forward(inputs)

        self._backward()

        # Log losses per agent
        return train_utils.map_losses_per_agent_ac(
            self.critic_losses, self.policy_losses
        )

    # Forward pass that calculates loss.
    def _forward(self, inputs: Any) -> None:
        """Trainer forward pass
        Args:
            inputs (Any): input data from the data table (transitions)
        """

        data = inputs.data

        # Note (dries): The unused variable is start_of_episodes.
        observations, actions, rewards, discounts, _, extras = (
            data.observations,
            data.actions,
            data.rewards,
            data.discounts,
            data.start_of_episode,
            data.extras,
        )

        # Get initial state for the LSTM from replay and
        # extract the first state in the sequence..
        core_state = tree.map_structure(lambda s: s[:, 0, :], extras["core_states"])
        target_core_state = tree.map_structure(tf.identity, core_state)

        # TODO (dries): Take out all the data_points that does not need
        #  to be processed here at the start. Therefore it does not have
        #  to be done later on and saves processing time.

        self.policy_losses: Dict[str, tf.Tensor] = {}
        self.critic_losses: Dict[str, tf.Tensor] = {}

        # Do forward passes through the networks and calculate the losses
        with tf.GradientTape(persistent=True) as tape:
            # Note (dries): We are assuming that only the policy network
            # is recurrent and not the observation network.

            obs_trans, target_obs_trans = self._transform_observations(observations)

            target_actions = self._target_policy_actions(
                target_obs_trans, target_core_state
            )

            for agent in self._agents:
                agent_key = self._agent_net_keys[agent]
                # Get critic feed
                (
                    obs_trans_feed,
                    target_obs_trans_feed,
                    action_feed,
                    target_actions_feed,
                ) = self._get_critic_feed(
                    obs_trans=obs_trans,
                    target_obs_trans=target_obs_trans,
                    actions=actions,
                    target_actions=target_actions,
                    extras=extras,
                    agent=agent,
                )

                # Critic learning.
                # Remove the last sequence step for the normal network
                obs_comb, dims = train_utils.combine_dim(obs_trans_feed)
                act_comb, _ = train_utils.combine_dim(action_feed)
                flat_q_values = self._critic_networks[agent_key](obs_comb, act_comb)
                q_values = train_utils.extract_dim(flat_q_values, dims)[:, :, 0]

                # Remove first sequence step for the target
                obs_comb, _ = train_utils.combine_dim(target_obs_trans_feed)
                act_comb, _ = train_utils.combine_dim(target_actions_feed)
                flat_target_q_values = self._target_critic_networks[agent_key](
                    obs_comb, act_comb
                )
                target_q_values = train_utils.extract_dim(flat_target_q_values, dims)[
                    :, :, 0
                ]

                # Critic loss.
                # Compute the transformed n-step loss.

                # Cast the additional discount to match
                # the environment discount dtype.
                agent_discount = discounts[agent]
                discount = tf.cast(self._discount, dtype=agent_discount.dtype)

                # Critic loss.
                critic_loss = recurrent_n_step_critic_loss(
                    q_values,
                    rewards[agent],
                    discount * agent_discount,
                    target_q_values,
                    bootstrap_n=self._bootstrap_n,
                    loss_fn=trfl.td_learning,
                )

                self.critic_losses[agent] = tf.reduce_mean(critic_loss, axis=0)

                # Actor learning.
                obs_agent_feed = target_obs_trans[agent]
                # TODO (dries): Why is there an extra tuple?
                agent_core_state = core_state[agent][0]
                transposed_obs = tf2_utils.batch_to_sequence(obs_agent_feed)
                outputs, updated_states = snt.static_unroll(
                    self._policy_networks[agent_key], transposed_obs, agent_core_state
                )

                dpg_actions = tf2_utils.batch_to_sequence(outputs)

                # Note (dries): This is done to so that losses.dpg
                # can verify using gradient.tape that there is a
                # gradient relationship between dpg_q_values and dpg_actions_comb.
                dpg_actions_comb, dim = train_utils.combine_dim(dpg_actions)

                # Note (dries): This seemingly useless line is important!
                # Don't remove it. See above note.
                dpg_actions = train_utils.extract_dim(dpg_actions_comb, dim)

                # Get dpg actions
                dpg_actions_feed = self._get_dpg_feed(
                    target_actions, dpg_actions, agent
                )

                # Get dpg Q values.
                obs_comb, _ = train_utils.combine_dim(target_obs_trans_feed)
                act_comb, _ = train_utils.combine_dim(dpg_actions_feed)

                dpg_q_values = tf.squeeze(
                    self._critic_networks[agent_key](obs_comb, act_comb)
                )

                # Actor loss. If clipping is true use dqda clipping and clip the norm.
                dqda_clipping = 1.0 if self._max_gradient_norm is not None else None
                clip_norm = True if self._max_gradient_norm is not None else False

                policy_loss = losses.dpg(
                    dpg_q_values,
                    dpg_actions_comb,
                    tape=tape,
                    dqda_clipping=dqda_clipping,
                    clip_norm=clip_norm,
                )
                self.policy_losses[agent] = tf.reduce_mean(policy_loss, axis=0)
        self.tape = tape

    # Backward pass that calculates gradients and updates network.
    def _backward(self) -> None:
        """Trainer backward pass updating network parameters"""

        # Calculate the gradients and update the networks
        policy_losses = self.policy_losses
        critic_losses = self.critic_losses
        tape = self.tape
        for agent in self._agents:
            agent_key = self._agent_net_keys[agent]

            # Get trainable variables.
            policy_variables = (
                self._observation_networks[agent_key].trainable_variables
                + self._policy_networks[agent_key].trainable_variables
            )
            critic_variables = (
                # In this agent, the critic loss trains the observation network.
                self._observation_networks[agent_key].trainable_variables
                + self._critic_networks[agent_key].trainable_variables
            )

            # Compute gradients.
            # Note: Warning "WARNING:tensorflow:Calling GradientTape.gradient
            #  on a persistent tape inside its context is significantly less efficient
            #  than calling it outside the context." caused by losses.dpg, which calls
            #  tape.gradient.
            policy_gradients = tape.gradient(policy_losses[agent], policy_variables)
            critic_gradients = tape.gradient(critic_losses[agent], critic_variables)

            # Maybe clip gradients.
            policy_gradients = tf.clip_by_global_norm(
                policy_gradients, self._max_gradient_norm
            )[0]
            critic_gradients = tf.clip_by_global_norm(
                critic_gradients, self._max_gradient_norm
            )[0]

            # Apply gradients.
            self._policy_optimizers[agent_key].apply(policy_gradients, policy_variables)
            self._critic_optimizers[agent_key].apply(critic_gradients, critic_variables)
        train_utils.safe_del(self, "tape")

    def step(self) -> None:
        """trainer step to update the parameters of the agents in the system"""

        # Run the learning step.
        fetches = self._step()

        # Compute elapsed time.
        timestamp = time.time()
        elapsed_time = timestamp - self._timestamp if self._timestamp else 0
        self._timestamp = timestamp

        # Update our counts and record it.
        # TODO (dries): Can this be simplified? Only one set and one get?
        self._variable_client.add_and_wait(
            ["trainer_steps", "trainer_walltime"],
            {"trainer_steps": 1, "trainer_walltime": elapsed_time},
        )

        # Update the variable source and the trainer
        # TODO (dries): Can this be simplified? Do an async set and get?
        self._variable_client.set_and_wait()
        self._variable_client.get_and_wait()

        raise NotImplementedError("A trainer statistics wrapper should overwrite this.")

        # Checkpoint and attempt to write the logs.
        if self._checkpoint:
            train_utils.checkpoint_networks(self._system_checkpointer)

        if self._logger:
            self._logger.write(fetches)

    def get_variables(self, names: Sequence[str]) -> Dict[str, Dict[str, np.ndarray]]:
        """get network variables
        Args:
            names (Sequence[str]): network names
        Returns:
            Dict[str, Dict[str, np.ndarray]]: network variables
        """

        variables: Dict[str, Dict[str, np.ndarray]] = {}
        for network_type in names:
            variables[network_type] = {
                agent: tf2_utils.to_numpy(
                    self._system_network_variables[network_type][agent]
                )
                for agent in self.unique_net_keys
            }
        return variables


class MADDPGDecentralisedRecurrentTrainer(MADDPGBaseRecurrentTrainer):
    """Recurrent MADDPG trainer for a decentralised architecture.
    This is the trainer component of a MADDPG system. IE it takes a dataset as input
    and implements update functionality to learn from this dataset.
    """

    def __init__(
        self,
        agents: List[str],
        agent_types: List[str],
        # trainer_net_config: List[str],
        policy_networks: Dict[str, snt.Module],
        critic_networks: Dict[str, snt.Module],
        target_policy_networks: Dict[str, snt.Module],
        target_critic_networks: Dict[str, snt.Module],
        policy_optimizer: Union[snt.Optimizer, Dict[str, snt.Optimizer]],
        critic_optimizer: Union[snt.Optimizer, Dict[str, snt.Optimizer]],
        discount: float,
        target_averaging: bool,
        target_update_period: int,
        target_update_rate: float,
        dataset: tf.data.Dataset,
        observation_networks: Dict[str, snt.Module],
        target_observation_networks: Dict[str, snt.Module],
<<<<<<< HEAD
        variable_client: VariableClient,
        counts: Dict[str, Any],
        num_steps: tf.Variable,
=======
>>>>>>> d64942cf
        agent_net_keys: Dict[str, str],
        max_gradient_norm: float = None,
        logger: loggers.Logger = None,
        bootstrap_n: int = 10,
    ):

        super().__init__(
            agents=agents,
            agent_types=agent_types,
            # trainer_net_config=trainer_net_config,
            policy_networks=policy_networks,
            critic_networks=critic_networks,
            target_policy_networks=target_policy_networks,
            target_critic_networks=target_critic_networks,
            discount=discount,
            target_averaging=target_averaging,
            target_update_period=target_update_period,
            target_update_rate=target_update_rate,
            dataset=dataset,
            observation_networks=observation_networks,
            target_observation_networks=target_observation_networks,
            agent_net_keys=agent_net_keys,
            policy_optimizer=policy_optimizer,
            critic_optimizer=critic_optimizer,
            max_gradient_norm=max_gradient_norm,
            logger=logger,
            variable_client=variable_client,
            counts=counts,
            num_steps=num_steps,
            bootstrap_n=bootstrap_n,
        )


class MADDPGCentralisedRecurrentTrainer(MADDPGBaseRecurrentTrainer):
    """Recurrent MADDPG trainer for a centralised architecture.
    This is the trainer component of a MADDPG system. IE it takes a dataset as input
    and implements update functionality to learn from this dataset.
    """

    def __init__(
        self,
        agents: List[str],
        agent_types: List[str],
        # trainer_net_config: List[str],
        policy_networks: Dict[str, snt.Module],
        critic_networks: Dict[str, snt.Module],
        target_policy_networks: Dict[str, snt.Module],
        target_critic_networks: Dict[str, snt.Module],
        policy_optimizer: Union[snt.Optimizer, Dict[str, snt.Optimizer]],
        critic_optimizer: Union[snt.Optimizer, Dict[str, snt.Optimizer]],
        discount: float,
        target_averaging: bool,
        target_update_period: int,
        target_update_rate: float,
        dataset: tf.data.Dataset,
        observation_networks: Dict[str, snt.Module],
        target_observation_networks: Dict[str, snt.Module],
<<<<<<< HEAD
        variable_client: VariableClient,
        counts: Dict[str, Any],
        num_steps: tf.Variable,
=======
>>>>>>> d64942cf
        agent_net_keys: Dict[str, str],
        max_gradient_norm: float = None,
        logger: loggers.Logger = None,
        bootstrap_n: int = 10,
    ):

        super().__init__(
            agents=agents,
            agent_types=agent_types,
            # trainer_net_config=trainer_net_config,
            policy_networks=policy_networks,
            critic_networks=critic_networks,
            target_policy_networks=target_policy_networks,
            target_critic_networks=target_critic_networks,
            discount=discount,
            target_averaging=target_averaging,
            target_update_period=target_update_period,
            target_update_rate=target_update_rate,
            dataset=dataset,
            observation_networks=observation_networks,
            target_observation_networks=target_observation_networks,
            agent_net_keys=agent_net_keys,
            policy_optimizer=policy_optimizer,
            critic_optimizer=critic_optimizer,
            max_gradient_norm=max_gradient_norm,
            logger=logger,
            variable_client=variable_client,
            counts=counts,
            num_steps=num_steps,
            bootstrap_n=bootstrap_n,
        )

    def _get_critic_feed(
        self,
        obs_trans: Dict[str, np.ndarray],
        target_obs_trans: Dict[str, np.ndarray],
        actions: Dict[str, np.ndarray],
        target_actions: Dict[str, np.ndarray],
        extras: Dict[str, np.ndarray],
        agent: str,
    ) -> Tuple[tf.Tensor, tf.Tensor, tf.Tensor, tf.Tensor]:

        # Centralised based
        obs_trans_feed = tf.stack([obs_trans[agent] for agent in self._agents], -1)
        target_obs_trans_feed = tf.stack(
            [target_obs_trans[agent] for agent in self._agents], -1
        )
        actions_feed = tf.stack([actions[agent] for agent in self._agents], -1)
        target_actions_feed = tf.stack(
            [target_actions[agent] for agent in self._agents], -1
        )

        return obs_trans_feed, target_obs_trans_feed, actions_feed, target_actions_feed

    def _get_dpg_feed(
        self,
        actions: Dict[str, np.ndarray],
        dpg_actions: np.ndarray,
        agent: str,
    ) -> tf.Tensor:

        # Centralised and StateBased DPG
        # Note (dries): Copy has to be made because the input
        # variables cannot be changed.
        tree.map_structure(tf.stop_gradient, actions)
        dpg_actions_feed = copy.copy(actions)
        dpg_actions_feed[agent] = dpg_actions
        dpg_actions_feed = tf.squeeze(
            tf.stack([dpg_actions_feed[agent] for agent in self._agents], -1)
        )
        return dpg_actions_feed


class MADDPGStateBasedRecurrentTrainer(MADDPGBaseRecurrentTrainer):
    """Recurrent MADDPG trainer for a state-based architecture.
    This is the trainer component of a MADDPG system. IE it takes a dataset as input
    and implements update functionality to learn from this dataset.
    """

    def __init__(
        self,
        agents: List[str],
        agent_types: List[str],
        # trainer_net_config: List[str],
        policy_networks: Dict[str, snt.Module],
        critic_networks: Dict[str, snt.Module],
        target_policy_networks: Dict[str, snt.Module],
        target_critic_networks: Dict[str, snt.Module],
        policy_optimizer: Union[snt.Optimizer, Dict[str, snt.Optimizer]],
        critic_optimizer: Union[snt.Optimizer, Dict[str, snt.Optimizer]],
        discount: float,
        target_averaging: bool,
        target_update_period: int,
        target_update_rate: float,
        dataset: tf.data.Dataset,
        observation_networks: Dict[str, snt.Module],
        target_observation_networks: Dict[str, snt.Module],
<<<<<<< HEAD
        variable_client: VariableClient,
        counts: Dict[str, Any],
        num_steps: tf.Variable,
=======
>>>>>>> d64942cf
        agent_net_keys: Dict[str, str],
        max_gradient_norm: float = None,
        logger: loggers.Logger = None,
        bootstrap_n: int = 10,
    ):

        super().__init__(
            agents=agents,
            agent_types=agent_types,
            # trainer_net_config=trainer_net_config,
            policy_networks=policy_networks,
            critic_networks=critic_networks,
            target_policy_networks=target_policy_networks,
            target_critic_networks=target_critic_networks,
            discount=discount,
            target_averaging=target_averaging,
            target_update_period=target_update_period,
            target_update_rate=target_update_rate,
            dataset=dataset,
            observation_networks=observation_networks,
            target_observation_networks=target_observation_networks,
            agent_net_keys=agent_net_keys,
            policy_optimizer=policy_optimizer,
            critic_optimizer=critic_optimizer,
            max_gradient_norm=max_gradient_norm,
            logger=logger,
            variable_client=variable_client,
            counts=counts,
            num_steps=num_steps,
            bootstrap_n=bootstrap_n,
        )

    def _get_critic_feed(
        self,
        obs_trans: Dict[str, np.ndarray],
        target_obs_trans: Dict[str, np.ndarray],
        actions: Dict[str, np.ndarray],
        target_actions: Dict[str, np.ndarray],
        extras: Dict[str, np.ndarray],
        agent: str,
    ) -> Tuple[tf.Tensor, tf.Tensor, tf.Tensor, tf.Tensor]:

        # State based
        obs_trans_feed = extras["s_t"]
        target_obs_trans_feed = extras["s_t"]
        actions_feed = tf.stack([actions[agent] for agent in self._agents], -1)
        target_actions_feed = tf.stack(
            [target_actions[agent] for agent in self._agents], -1
        )

        return obs_trans_feed, target_obs_trans_feed, actions_feed, target_actions_feed

    def _get_dpg_feed(
        self,
        actions: Dict[str, np.ndarray],
        dpg_actions: np.ndarray,
        agent: str,
    ) -> tf.Tensor:

        # Centralised and StateBased DPG
        # Note (dries): Copy has to be made because the input
        # variables cannot be changed.
        tree.map_structure(tf.stop_gradient, actions)
        dpg_actions_feed = copy.copy(actions)
        dpg_actions_feed[agent] = dpg_actions
        dpg_actions_feed = tf.squeeze(
            tf.stack([dpg_actions_feed[agent] for agent in self._agents], -1)
        )
        return dpg_actions_feed<|MERGE_RESOLUTION|>--- conflicted
+++ resolved
@@ -61,12 +61,9 @@
         dataset: tf.data.Dataset,
         observation_networks: Dict[str, snt.Module],
         target_observation_networks: Dict[str, snt.Module],
-<<<<<<< HEAD
         variable_client: VariableClient,
         counts: Dict[str, Any],
         num_steps: tf.Variable,
-=======
->>>>>>> d64942cf
         agent_net_keys: Dict[str, str],
         max_gradient_norm: float = None,
         logger: loggers.Logger = None,
@@ -110,18 +107,12 @@
         """
 
         self._agents = agents
-<<<<<<< HEAD
         # self._agent_types = agent_types
         self._agent_net_keys = agent_net_keys
         self._variable_client = variable_client
 
         # Setup counts
         self._counts = counts
-=======
-        self._agent_types = agent_types
-        self._agent_net_keys = agent_net_keys
-        self._checkpoint = checkpoint
->>>>>>> d64942cf
 
         # Store online and target networks.
         self._policy_networks = policy_networks
@@ -159,16 +150,11 @@
         # Create an iterator to go through the dataset.
         self._iterator = iter(dataset)  # pytype: disable=wrong-arg-types
 
-<<<<<<< HEAD
         # Dictionary with unique network keys.
         self.unique_net_keys = self._policy_networks.keys()
 
         # Get the agents which shoud be updated and ran
         self._trainer_agent_list = self._agents
-=======
-        # Dictionary with network keys for each agent.
-        self.unique_net_keys = set(self._agent_net_keys.values())
->>>>>>> d64942cf
 
         # Create optimizers for different agent types.
         if not isinstance(policy_optimizer, dict):
@@ -389,12 +375,7 @@
 
             o_tm1_trans, o_t_trans = self._transform_observations(o_tm1, o_t)
             a_t = self._target_policy_actions(o_t_trans)
-<<<<<<< HEAD
             for agent in self._trainer_agent_list:
-=======
-
-            for agent in self._agents:
->>>>>>> d64942cf
                 agent_key = self._agent_net_keys[agent]
 
                 # Get critic feed
@@ -458,11 +439,7 @@
         policy_losses = self.policy_losses
         critic_losses = self.critic_losses
         tape = self.tape
-<<<<<<< HEAD
         for agent in self._trainer_agent_list:
-=======
-        for agent in self._agents:
->>>>>>> d64942cf
             agent_key = self._agent_net_keys[agent]
 
             # Get trainable variables.
@@ -551,12 +528,9 @@
         dataset: tf.data.Dataset,
         observation_networks: Dict[str, snt.Module],
         target_observation_networks: Dict[str, snt.Module],
-<<<<<<< HEAD
         variable_client: VariableClient,
         counts: Dict[str, Any],
         num_steps: int,
-=======
->>>>>>> d64942cf
         agent_net_keys: Dict[str, str],
         max_gradient_norm: float = None,
         logger: loggers.Logger = None,
@@ -609,12 +583,9 @@
         dataset: tf.data.Dataset,
         observation_networks: Dict[str, snt.Module],
         target_observation_networks: Dict[str, snt.Module],
-<<<<<<< HEAD
         variable_client: VariableClient,
         counts: Dict[str, Any],
         num_steps: int,
-=======
->>>>>>> d64942cf
         agent_net_keys: Dict[str, str],
         max_gradient_norm: float = None,
         logger: loggers.Logger = None,
@@ -707,12 +678,9 @@
         dataset: tf.data.Dataset,
         observation_networks: Dict[str, snt.Module],
         target_observation_networks: Dict[str, snt.Module],
-<<<<<<< HEAD
         variable_client: VariableClient,
         counts: Dict[str, Any],
         num_steps: int,
-=======
->>>>>>> d64942cf
         agent_net_keys: Dict[str, str],
         max_gradient_norm: float = None,
         logger: loggers.Logger = None,
@@ -822,12 +790,9 @@
         dataset: tf.data.Dataset,
         observation_networks: Dict[str, snt.Module],
         target_observation_networks: Dict[str, snt.Module],
-<<<<<<< HEAD
         variable_client: VariableClient,
         counts: Dict[str, Any],
         num_steps: int,
-=======
->>>>>>> d64942cf
         agent_net_keys: Dict[str, str],
         max_gradient_norm: float = None,
         logger: loggers.Logger = None,
@@ -922,12 +887,9 @@
         dataset: tf.data.Dataset,
         observation_networks: Dict[str, snt.Module],
         target_observation_networks: Dict[str, snt.Module],
-<<<<<<< HEAD
         variable_client: VariableClient,
         counts: Dict[str, Any],
         num_steps: tf.Variable,
-=======
->>>>>>> d64942cf
         agent_net_keys: Dict[str, str],
         max_gradient_norm: float = None,
         logger: loggers.Logger = None,
@@ -975,19 +937,12 @@
         self._bootstrap_n = bootstrap_n
 
         self._agents = agents
-<<<<<<< HEAD
         # self._agent_types = agent_types
         self._agent_net_keys = agent_net_keys
         self._variable_client = variable_client
 
         # Setup counts
         self._counts = counts
-=======
-        self._agent_types = agent_types
-        self._agent_net_keys = agent_net_keys
-        self._checkpoint = checkpoint
-        self._bootstrap_n = bootstrap_n
->>>>>>> d64942cf
 
         # Store online and target networks.
         self._policy_networks = policy_networks
@@ -1025,17 +980,11 @@
         # Create an iterator to go through the dataset.
         self._iterator = iter(dataset)  # pytype: disable=wrong-arg-types
 
-<<<<<<< HEAD
         # Dictionary with unique network keys.
         self.unique_net_keys = self._policy_networks.keys()
 
         # Get the agents which shoud be updated and ran
         self._trainer_agent_list = self._agents
-=======
-        # Dictionary with network keys for each agent.
-
-        self.unique_net_keys = set(self._agent_net_keys.values())
->>>>>>> d64942cf
 
         # Create optimizers for different agent types.
         if not isinstance(policy_optimizer, dict):
@@ -1515,12 +1464,9 @@
         dataset: tf.data.Dataset,
         observation_networks: Dict[str, snt.Module],
         target_observation_networks: Dict[str, snt.Module],
-<<<<<<< HEAD
         variable_client: VariableClient,
         counts: Dict[str, Any],
         num_steps: tf.Variable,
-=======
->>>>>>> d64942cf
         agent_net_keys: Dict[str, str],
         max_gradient_norm: float = None,
         logger: loggers.Logger = None,
@@ -1578,12 +1524,9 @@
         dataset: tf.data.Dataset,
         observation_networks: Dict[str, snt.Module],
         target_observation_networks: Dict[str, snt.Module],
-<<<<<<< HEAD
         variable_client: VariableClient,
         counts: Dict[str, Any],
         num_steps: tf.Variable,
-=======
->>>>>>> d64942cf
         agent_net_keys: Dict[str, str],
         max_gradient_norm: float = None,
         logger: loggers.Logger = None,
@@ -1681,12 +1624,9 @@
         dataset: tf.data.Dataset,
         observation_networks: Dict[str, snt.Module],
         target_observation_networks: Dict[str, snt.Module],
-<<<<<<< HEAD
         variable_client: VariableClient,
         counts: Dict[str, Any],
         num_steps: tf.Variable,
-=======
->>>>>>> d64942cf
         agent_net_keys: Dict[str, str],
         max_gradient_norm: float = None,
         logger: loggers.Logger = None,
