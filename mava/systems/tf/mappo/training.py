--- conflicted
+++ resolved
@@ -156,7 +156,6 @@
         # fill the replay buffer.
         self._timestamp = None
 
-<<<<<<< HEAD
     def _get_critic_feed(
         self,
         obs_trans: Dict[str, np.ndarray],
@@ -167,7 +166,7 @@
         obs_feed = obs_trans[agent]
 
         return obs_feed
-=======
+
     def _transform_observations(
         self, obs: Dict[str, np.ndarray]
     ) -> Dict[str, np.ndarray]:
@@ -178,7 +177,6 @@
                 obs[agent].observation
             )
         return trans_obs
->>>>>>> 6e3ca1d6
 
     # @tf.function
     def _step(
@@ -246,18 +244,11 @@
                 critic_network = self._critic_networks[network_key]
 
                 # Reshape inputs.
-<<<<<<< HEAD
                 dims = actor_obs.shape[:2]
                 actor_obs = snt.merge_leading_dims(actor_obs, num_dims=2)
                 critic_obs = snt.merge_leading_dims(critic_obs, num_dims=2)
                 policy = policy_network(actor_obs)
                 values = critic_network(critic_obs)
-=======
-                dims = obs.shape[:2]
-                obs = snt.merge_leading_dims(obs, num_dims=2)
-                policy = policy_network(obs)
-                values = critic_network(obs)
->>>>>>> 6e3ca1d6
 
                 # Reshape the outputs.
                 policy = tfd.BatchReshape(policy, batch_shape=dims, name="policy")
@@ -407,12 +398,13 @@
         self,
         agents: List[Any],
         agent_types: List[str],
+        observation_networks: Dict[str, snt.Module],
         policy_networks: Dict[str, snt.Module],
         critic_networks: Dict[str, snt.Module],
         dataset: tf.data.Dataset,
+        policy_optimizer: snt.Optimizer,
+        critic_optimizer: snt.Optimizer,
         shared_weights: bool,
-        critic_learning_rate: float = 1e-3,
-        policy_learning_rate: float = 1e-3,
         discount: float = 0.99,
         lambda_gae: float = 1.0,
         entropy_cost: float = 0.0,
@@ -431,10 +423,11 @@
             agent_types=agent_types,
             policy_networks=policy_networks,
             critic_networks=critic_networks,
+            observation_networks=observation_networks,
             dataset=dataset,
             shared_weights=shared_weights,
-            critic_learning_rate=critic_learning_rate,
-            policy_learning_rate=policy_learning_rate,
+            policy_optimizer=policy_optimizer,
+            critic_optimizer=critic_optimizer,
             discount=discount,
             lambda_gae=lambda_gae,
             entropy_cost=entropy_cost,
