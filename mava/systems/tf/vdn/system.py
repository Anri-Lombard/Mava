--- conflicted
+++ resolved
@@ -86,12 +86,9 @@
         eval_loop_fn: Callable = ParallelEnvironmentLoop,
         train_loop_fn_kwargs: Dict = {},
         eval_loop_fn_kwargs: Dict = {},
-<<<<<<< HEAD
+        evaluator_interval: Optional[dict] = None,
         learning_rate_scheduler_fn: Optional[Callable[[int], None]] = None,
         seed: Optional[int] = None,
-=======
-        evaluator_interval: Optional[dict] = None,
->>>>>>> 52cd450c
     ):
         """Initialise the system
 
@@ -169,18 +166,15 @@
                 to the training loop. Defaults to {}.
             eval_loop_fn_kwargs (Dict, optional): possible keyword arguments to send to
                 the evaluation loop. Defaults to {}.
-<<<<<<< HEAD
             learning_rate_scheduler_fn: function/class that takes in a trainer step t
                 and returns the current learning rate.
             seed: seed for reproducible sampling (for epsilon greedy action selection).
-=======
             evaluator_interval: An optional condition that is used to
                 evaluate/test system performance after [evaluator_interval]
                 condition has been met. If None, evaluation will
                 happen at every timestep.
                 E.g. to evaluate a system after every 100 executor episodes,
                 evaluator_interval = {"executor_episodes": 100}.
->>>>>>> 52cd450c
         """
 
         self._mixer = mixer
@@ -213,13 +207,10 @@
             eval_loop_fn=eval_loop_fn,
             eval_loop_fn_kwargs=eval_loop_fn_kwargs,
             logger_config=logger_config,
-<<<<<<< HEAD
             exploration_scheduler_fn=exploration_scheduler_fn,
             learning_rate_scheduler_fn=learning_rate_scheduler_fn,
             seed=seed,
-=======
             evaluator_interval=evaluator_interval,
->>>>>>> 52cd450c
         )
 
         if issubclass(executor_fn, executors.RecurrentExecutor):
@@ -249,11 +240,8 @@
                 optimizer=optimizer,
                 checkpoint_subpath=checkpoint_subpath,
                 checkpoint_minute_interval=checkpoint_minute_interval,
-<<<<<<< HEAD
+                evaluator_interval=evaluator_interval,
                 learning_rate_scheduler_fn=learning_rate_scheduler_fn,
-=======
-                evaluator_interval=evaluator_interval,
->>>>>>> 52cd450c
             ),
             trainer_fn=trainer_fn,
             executor_fn=executor_fn,
