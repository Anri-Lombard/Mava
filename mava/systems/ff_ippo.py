# Copyright 2022 InstaDeep Ltd. All rights reserved.
#
# Licensed under the Apache License, Version 2.0 (the "License");
# you may not use this file except in compliance with the License.
# You may obtain a copy of the License at
#
#     http://www.apache.org/licenses/LICENSE-2.0
#
# Unless required by applicable law or agreed to in writing, software
# distributed under the License is distributed on an "AS IS" BASIS,
# WITHOUT WARRANTIES OR CONDITIONS OF ANY KIND, either express or implied.
# See the License for the specific language governing permissions and
# limitations under the License.

import copy
import time
from typing import Any, Dict, Tuple

import chex
import hydra
import jax
import jax.numpy as jnp
import optax
from colorama import Fore, Style
from flax import jax_utils
from flax.core.frozen_dict import FrozenDict
from jumanji.env import Environment
from omegaconf import DictConfig, OmegaConf
from optax._src.base import OptState
from rich.pretty import pprint

from mava import networks
from mava.evaluator import evaluator_setup
from mava.logger import logger_setup
from mava.networks import FeedForwardActor as Actor
<<<<<<< HEAD
from mava.networks import get_networks
=======
>>>>>>> 5917e1a4
from mava.types import (
    ActorApply,
    CriticApply,
    ExperimentOutput,
    LearnerFn,
    LearnerState,
    OptStates,
    Params,
    PPOTransition,
)
from mava.utils.checkpointing import Checkpointer
from mava.utils.jax import merge_leading_dims
from mava.utils.make_env import make


def get_learner_fn(
    env: Environment,
    apply_fns: Tuple[ActorApply, CriticApply],
    update_fns: Tuple[optax.TransformUpdateFn, optax.TransformUpdateFn],
    config: DictConfig,
) -> LearnerFn[LearnerState]:
    """Get the learner function."""

    # Get apply and update functions for actor and critic networks.
    actor_apply_fn, critic_apply_fn = apply_fns
    actor_update_fn, critic_update_fn = update_fns

    def _update_step(learner_state: LearnerState, _: Any) -> Tuple[LearnerState, Tuple]:
        """A single update of the network.

        This function steps the environment and records the trajectory batch for
        training. It then calculates advantages and targets based on the recorded
        trajectory and updates the actor and critic networks based on the calculated
        losses.

        Args:
            learner_state (NamedTuple):
                - params (Params): The current model parameters.
                - opt_states (OptStates): The current optimizer states.
                - rng (PRNGKey): The random number generator state.
                - env_state (State): The environment state.
                - last_timestep (TimeStep): The last timestep in the current trajectory.
            _ (Any): The current metrics info.
        """

        def _env_step(learner_state: LearnerState, _: Any) -> Tuple[LearnerState, PPOTransition]:
            """Step the environment."""
            params, opt_states, rng, env_state, last_timestep = learner_state

            # SELECT ACTION
            rng, policy_rng = jax.random.split(rng)
            actor_policy = actor_apply_fn(params.actor_params, last_timestep.observation)
            value = critic_apply_fn(params.critic_params, last_timestep.observation)
            action = actor_policy.sample(seed=policy_rng)
            log_prob = actor_policy.log_prob(action)

            # STEP ENVIRONMENT
            env_state, timestep = jax.vmap(env.step, in_axes=(0, 0))(env_state, action)

            # LOG EPISODE METRICS
            done = jax.tree_util.tree_map(
                lambda x: jnp.repeat(x, config.system.num_agents).reshape(config.arch.num_envs, -1),
                timestep.last(),
            )
            info = {
                "episode_return": env_state.episode_return_info,
                "episode_length": env_state.episode_length_info,
            }

            transition = PPOTransition(
                done, action, value, timestep.reward, log_prob, last_timestep.observation, info
            )
            learner_state = LearnerState(params, opt_states, rng, env_state, timestep)
            return learner_state, transition

        # STEP ENVIRONMENT FOR ROLLOUT LENGTH
        learner_state, traj_batch = jax.lax.scan(
            _env_step, learner_state, None, config.system.rollout_length
        )

        # CALCULATE ADVANTAGE
        params, opt_states, rng, env_state, last_timestep = learner_state
        last_val = critic_apply_fn(params.critic_params, last_timestep.observation)

        def _calculate_gae(
            traj_batch: PPOTransition, last_val: chex.Array
        ) -> Tuple[chex.Array, chex.Array]:
            """Calculate the GAE."""

            def _get_advantages(gae_and_next_value: Tuple, transition: PPOTransition) -> Tuple:
                """Calculate the GAE for a single transition."""
                gae, next_value = gae_and_next_value
                done, value, reward = (
                    transition.done,
                    transition.value,
                    transition.reward,
                )
                gamma = config.system.gamma
                delta = reward + gamma * next_value * (1 - done) - value
                gae = delta + gamma * config.system.gae_lambda * (1 - done) * gae
                return (gae, value), gae

            _, advantages = jax.lax.scan(
                _get_advantages,
                (jnp.zeros_like(last_val), last_val),
                traj_batch,
                reverse=True,
                unroll=16,
            )
            return advantages, advantages + traj_batch.value

        advantages, targets = _calculate_gae(traj_batch, last_val)

        def _update_epoch(update_state: Tuple, _: Any) -> Tuple:
            """Update the network for a single epoch."""

            def _update_minibatch(train_state: Tuple, batch_info: Tuple) -> Tuple:
                """Update the network for a single minibatch."""

                # UNPACK TRAIN STATE AND BATCH INFO
                params, opt_states = train_state
                traj_batch, advantages, targets = batch_info

                def _actor_loss_fn(
                    actor_params: FrozenDict,
                    actor_opt_state: OptState,
                    traj_batch: PPOTransition,
                    gae: chex.Array,
                ) -> Tuple:
                    """Calculate the actor loss."""
                    # RERUN NETWORK
                    actor_policy = actor_apply_fn(actor_params, traj_batch.obs)
                    log_prob = actor_policy.log_prob(traj_batch.action)

                    # CALCULATE ACTOR LOSS
                    ratio = jnp.exp(log_prob - traj_batch.log_prob)
                    gae = (gae - gae.mean()) / (gae.std() + 1e-8)
                    loss_actor1 = ratio * gae
                    loss_actor2 = (
                        jnp.clip(
                            ratio,
                            1.0 - config.system.clip_eps,
                            1.0 + config.system.clip_eps,
                        )
                        * gae
                    )
                    loss_actor = -jnp.minimum(loss_actor1, loss_actor2)
                    loss_actor = loss_actor.mean()
                    entropy = actor_policy.entropy().mean()

                    total_loss_actor = loss_actor - config.system.ent_coef * entropy
                    return total_loss_actor, (loss_actor, entropy)

                def _critic_loss_fn(
                    critic_params: FrozenDict,
                    critic_opt_state: OptState,
                    traj_batch: PPOTransition,
                    targets: chex.Array,
                ) -> Tuple:
                    """Calculate the critic loss."""
                    # RERUN NETWORK
                    value = critic_apply_fn(critic_params, traj_batch.obs)

                    # CALCULATE VALUE LOSS
                    value_pred_clipped = traj_batch.value + (value - traj_batch.value).clip(
                        -config.system.clip_eps, config.system.clip_eps
                    )
                    value_losses = jnp.square(value - targets)
                    value_losses_clipped = jnp.square(value_pred_clipped - targets)
                    value_loss = 0.5 * jnp.maximum(value_losses, value_losses_clipped).mean()

                    critic_total_loss = config.system.vf_coef * value_loss
                    return critic_total_loss, (value_loss)

                # CALCULATE ACTOR LOSS
                actor_grad_fn = jax.value_and_grad(_actor_loss_fn, has_aux=True)
                actor_loss_info, actor_grads = actor_grad_fn(
                    params.actor_params, opt_states.actor_opt_state, traj_batch, advantages
                )

                # CALCULATE CRITIC LOSS
                critic_grad_fn = jax.value_and_grad(_critic_loss_fn, has_aux=True)
                critic_loss_info, critic_grads = critic_grad_fn(
                    params.critic_params, opt_states.critic_opt_state, traj_batch, targets
                )

                # Compute the parallel mean (pmean) over the batch.
                # This calculation is inspired by the Anakin architecture demo notebook.
                # available at https://tinyurl.com/26tdzs5x
                # This pmean could be a regular mean as the batch axis is on the same device.
                actor_grads, actor_loss_info = jax.lax.pmean(
                    (actor_grads, actor_loss_info), axis_name="batch"
                )
                # pmean over devices.
                actor_grads, actor_loss_info = jax.lax.pmean(
                    (actor_grads, actor_loss_info), axis_name="device"
                )

                critic_grads, critic_loss_info = jax.lax.pmean(
                    (critic_grads, critic_loss_info), axis_name="batch"
                )
                # pmean over devices.
                critic_grads, critic_loss_info = jax.lax.pmean(
                    (critic_grads, critic_loss_info), axis_name="device"
                )

                # UPDATE ACTOR PARAMS AND OPTIMISER STATE
                actor_updates, actor_new_opt_state = actor_update_fn(
                    actor_grads, opt_states.actor_opt_state
                )
                actor_new_params = optax.apply_updates(params.actor_params, actor_updates)

                # UPDATE CRITIC PARAMS AND OPTIMISER STATE
                critic_updates, critic_new_opt_state = critic_update_fn(
                    critic_grads, opt_states.critic_opt_state
                )
                critic_new_params = optax.apply_updates(params.critic_params, critic_updates)

                # PACK NEW PARAMS AND OPTIMISER STATE
                new_params = Params(actor_new_params, critic_new_params)
                new_opt_state = OptStates(actor_new_opt_state, critic_new_opt_state)

                # PACK LOSS INFO
                total_loss = actor_loss_info[0] + critic_loss_info[0]
                value_loss = critic_loss_info[1]
                actor_loss = actor_loss_info[1][0]
                entropy = actor_loss_info[1][1]
                loss_info = (
                    total_loss,
                    (value_loss, actor_loss, entropy),
                )

                return (new_params, new_opt_state), loss_info

            params, opt_states, traj_batch, advantages, targets, rng = update_state
            rng, shuffle_rng = jax.random.split(rng)

            # SHUFFLE MINIBATCHES
            batch_size = config.system.rollout_length * config.arch.num_envs
            permutation = jax.random.permutation(shuffle_rng, batch_size)
            batch = (traj_batch, advantages, targets)
            batch = jax.tree_util.tree_map(lambda x: merge_leading_dims(x, 2), batch)
            shuffled_batch = jax.tree_util.tree_map(
                lambda x: jnp.take(x, permutation, axis=0), batch
            )
            minibatches = jax.tree_util.tree_map(
                lambda x: jnp.reshape(x, [config.system.num_minibatches, -1] + list(x.shape[1:])),
                shuffled_batch,
            )

            # UPDATE MINIBATCHES
            (params, opt_states), loss_info = jax.lax.scan(
                _update_minibatch, (params, opt_states), minibatches
            )

            update_state = (params, opt_states, traj_batch, advantages, targets, rng)
            return update_state, loss_info

        update_state = (params, opt_states, traj_batch, advantages, targets, rng)

        # UPDATE EPOCHS
        update_state, loss_info = jax.lax.scan(
            _update_epoch, update_state, None, config.system.ppo_epochs
        )

        params, opt_states, traj_batch, advantages, targets, rng = update_state
        learner_state = LearnerState(params, opt_states, rng, env_state, last_timestep)
        metric = traj_batch.info
        return learner_state, (metric, loss_info)

    def learner_fn(learner_state: LearnerState) -> ExperimentOutput[LearnerState]:
        """Learner function.

        This function represents the learner, it updates the network parameters
        by iteratively applying the `_update_step` function for a fixed number of
        updates. The `_update_step` function is vectorized over a batch of inputs.

        Args:
            learner_state (NamedTuple):
                - params (Params): The initial model parameters.
                - opt_states (OptStates): The initial optimizer state.
                - rng (chex.PRNGKey): The random number generator state.
                - env_state (LogEnvState): The environment state.
                - timesteps (TimeStep): The initial timestep in the initial trajectory.
        """

        batched_update_step = jax.vmap(_update_step, in_axes=(0, None), axis_name="batch")

        learner_state, (metric, loss_info) = jax.lax.scan(
            batched_update_step, learner_state, None, config.system.num_updates_per_eval
        )
        total_loss, (value_loss, loss_actor, entropy) = loss_info
        return ExperimentOutput(
            learner_state=learner_state,
            episodes_info=metric,
            total_loss=total_loss,
            value_loss=value_loss,
            loss_actor=loss_actor,
            entropy=entropy,
        )

    return learner_fn


def learner_setup(
    env: Environment, rngs: chex.Array, config: DictConfig
) -> Tuple[LearnerFn[LearnerState], Actor, LearnerState]:
    """Initialise learner_fn, network, optimiser, environment and states."""
    # Get available TPU cores.
    n_devices = len(jax.devices())

    # Get number of actions and agents.
    num_actions = int(env.action_spec().num_values[0])
    num_agents = env.action_spec().shape[0]
    config.system.num_agents = num_agents
    config.system.num_actions = num_actions

    # PRNG keys.
    rng, rng_p = rngs

    # Define network and optimiser.
<<<<<<< HEAD
    actor_network, critic_network = get_networks(
=======
    actor_network, critic_network = networks.make(
>>>>>>> 5917e1a4
        config=config, network="feedforward", centralised_critic=False
    )
    actor_optim = optax.chain(
        optax.clip_by_global_norm(config.system.max_grad_norm),
        optax.adam(config.system.actor_lr, eps=1e-5),
    )
    critic_optim = optax.chain(
        optax.clip_by_global_norm(config.system.max_grad_norm),
        optax.adam(config.system.critic_lr, eps=1e-5),
    )

    # Initialise observation: Select only obs for a single agent.
    init_x = env.observation_spec().generate_value()
    init_x = jax.tree_util.tree_map(lambda x: x[0], init_x)
    init_x = jax.tree_util.tree_map(lambda x: x[None, ...], init_x)

    # Initialise actor params and optimiser state.
    actor_params = actor_network.init(rng_p, init_x)
    actor_opt_state = actor_optim.init(actor_params)

    # Initialise critic params and optimiser state.
    critic_params = critic_network.init(rng_p, init_x)
    critic_opt_state = critic_optim.init(critic_params)

    # Vmap network apply function over number of agents.
    vmapped_actor_network_apply_fn = jax.vmap(
        actor_network.apply,
        in_axes=(None, 1),
        out_axes=(1),
    )
    vmapped_critic_network_apply_fn = jax.vmap(
        critic_network.apply,
        in_axes=(None, 1),
        out_axes=(1),
    )

    # Pack apply and update functions.
    apply_fns = (vmapped_actor_network_apply_fn, vmapped_critic_network_apply_fn)
    update_fns = (actor_optim.update, critic_optim.update)

    # Get batched iterated update and replicate it to pmap it over cores.
    learn = get_learner_fn(env, apply_fns, update_fns, config)
    learn = jax.pmap(learn, axis_name="device")

    # Broadcast params and optimiser state to cores and batch.
    broadcast = lambda x: jnp.broadcast_to(
        x, (n_devices, config.system.update_batch_size) + x.shape
    )
    actor_params = jax.tree_map(broadcast, actor_params)
    actor_opt_state = jax.tree_map(broadcast, actor_opt_state)
    critic_params = jax.tree_map(broadcast, critic_params)
    critic_opt_state = jax.tree_map(broadcast, critic_opt_state)

    # Initialise environment states and timesteps.
    rng, *env_rngs = jax.random.split(
        rng, n_devices * config.system.update_batch_size * config.arch.num_envs + 1
    )
    env_states, timesteps = jax.vmap(env.reset, in_axes=(0))(
        jnp.stack(env_rngs),
    )

    # Split rngs for each core.
    rng, *step_rngs = jax.random.split(rng, n_devices * config.system.update_batch_size + 1)

    # Add dimension to pmap over.
    reshape_step_rngs = lambda x: x.reshape(
        (n_devices, config.system.update_batch_size) + x.shape[1:]
    )
    step_rngs = reshape_step_rngs(jnp.stack(step_rngs))
    reshape_states = lambda x: x.reshape(
        (n_devices, config.system.update_batch_size, config.arch.num_envs) + x.shape[1:]
    )
    env_states = jax.tree_util.tree_map(reshape_states, env_states)
    timesteps = jax.tree_util.tree_map(reshape_states, timesteps)

    params = Params(actor_params, critic_params)
    opt_states = OptStates(actor_opt_state, critic_opt_state)

    init_learner_state = LearnerState(params, opt_states, step_rngs, env_states, timesteps)
    return learn, actor_network, init_learner_state


def run_experiment(_config: DictConfig) -> None:
    """Runs experiment."""
    # Logger setup
    config = copy.deepcopy(_config)
    log = logger_setup(config)

    # Create the enviroments for train and eval.
    env, eval_env = make(config=config)

    # PRNG keys.
    rng, rng_e, rng_p = jax.random.split(jax.random.PRNGKey(config.system.seed), num=3)

    # Setup learner.
    learn, actor_network, learner_state = learner_setup(env, (rng, rng_p), config)

    # Setup evaluator.
    evaluator, absolute_metric_evaluator, (trained_params, eval_rngs) = evaluator_setup(
        eval_env=eval_env,
        rng_e=rng_e,
        network=actor_network,
        params=learner_state.params.actor_params,
        config=config,
    )

    # Calculate total timesteps.
    n_devices = len(jax.devices())

    config.system.num_updates_per_eval = config.system.num_updates // config.arch.num_evaluation
    steps_per_rollout = (
        n_devices
        * config.system.num_updates_per_eval
        * config.system.rollout_length
        * config.system.update_batch_size
        * config.arch.num_envs
    )
    # Get total_timesteps
    config.system.total_timesteps = (
        n_devices
        * config.system.num_updates
        * config.system.rollout_length
        * config.system.update_batch_size
        * config.arch.num_envs
    )
    cfg: Dict = OmegaConf.to_container(config, resolve=True)
    cfg["arch"]["devices"] = jax.devices()
    pprint(cfg)

    # Set up checkpointer
    save_checkpoint = config.logger.checkpointing.save_model
    if save_checkpoint:
        checkpointer = Checkpointer(
            metadata=config,  # Save all config as metadata in the checkpoint
            model_name=config.logger.system_name,
            **config.logger.checkpointing.save_args,  # Checkpoint args
        )

    if config.logger.checkpointing.load_model:
        loaded_checkpoint = Checkpointer(
            model_name=config.logger.system_name,
            **config.logger.checkpointing.load_args,  # Other checkpoint args
        )
        # Restore the learner state from the checkpoint
        learner_state_reloaded = loaded_checkpoint.restore_learner_state(
            unreplicated_input_learner_state=jax_utils.unreplicate(learner_state)
        )
        # Overwrite learner state with reloaded state, and replicate across devices.
        learner_state = jax.device_put_replicated(learner_state_reloaded, jax.devices())

    # Run experiment for a total number of evaluations.
    max_episode_return = jnp.float32(0.0)
    best_params = None
    for i in range(config.arch.num_evaluation):
        # Train.
        start_time = time.time()

        learner_output = learn(learner_state)
        jax.block_until_ready(learner_output)

        # Log the results of the training.
        elapsed_time = time.time() - start_time
        learner_output.episodes_info["steps_per_second"] = steps_per_rollout / elapsed_time
        log(
            metrics=learner_output,
            t_env=steps_per_rollout * (i + 1),
            trainer_metric=True,
        )

        # Prepare for evaluation.
        start_time = time.time()
        trained_params = jax.tree_util.tree_map(
            lambda x: x[:, 0, ...],
            learner_output.learner_state.params.actor_params,  # Select only actor params
        )
        rng_e, *eval_rngs = jax.random.split(rng_e, n_devices + 1)
        eval_rngs = jnp.stack(eval_rngs)
        eval_rngs = eval_rngs.reshape(n_devices, -1)

        # Evaluate.
        evaluator_output = evaluator(trained_params, eval_rngs)
        jax.block_until_ready(evaluator_output)

        # Log the results of the evaluation.
        elapsed_time = time.time() - start_time
        evaluator_output.episodes_info["steps_per_second"] = steps_per_rollout / elapsed_time
        episode_return = log(
            metrics=evaluator_output,
            t_env=steps_per_rollout * (i + 1),
            eval_step=i,
        )

        if save_checkpoint:
            # Save checkpoint of learner state
            checkpointer.save(
                timestep=steps_per_rollout * (i + 1),
                unreplicated_learner_state=jax_utils.unreplicate(learner_output.learner_state),
                episode_return=episode_return,
            )

        if config.arch.absolute_metric and max_episode_return <= episode_return:
            best_params = copy.deepcopy(trained_params)
            max_episode_return = episode_return

        # Update runner state to continue training.
        learner_state = learner_output.learner_state

    # Measure absolute metric.
    if config.arch.absolute_metric:
        start_time = time.time()

        rng_e, *eval_rngs = jax.random.split(rng_e, n_devices + 1)
        eval_rngs = jnp.stack(eval_rngs)
        eval_rngs = eval_rngs.reshape(n_devices, -1)

        evaluator_output = absolute_metric_evaluator(best_params, eval_rngs)
        jax.block_until_ready(evaluator_output)

        elapsed_time = time.time() - start_time
        evaluator_output.episodes_info["steps_per_second"] = steps_per_rollout / elapsed_time
        log(
            metrics=evaluator_output,
            t_env=steps_per_rollout * (i + 1),
            absolute_metric=True,
        )


@hydra.main(config_path="../configs", config_name="default_ff_ippo.yaml", version_base="1.2")
def hydra_entry_point(cfg: DictConfig) -> None:
    """Experiment entry point."""

    # Run experiment.
    run_experiment(cfg)

    print(f"{Fore.CYAN}{Style.BRIGHT}IPPO experiment completed{Style.RESET_ALL}")


if __name__ == "__main__":
    hydra_entry_point()<|MERGE_RESOLUTION|>--- conflicted
+++ resolved
@@ -33,10 +33,6 @@
 from mava.evaluator import evaluator_setup
 from mava.logger import logger_setup
 from mava.networks import FeedForwardActor as Actor
-<<<<<<< HEAD
-from mava.networks import get_networks
-=======
->>>>>>> 5917e1a4
 from mava.types import (
     ActorApply,
     CriticApply,
@@ -358,11 +354,7 @@
     rng, rng_p = rngs
 
     # Define network and optimiser.
-<<<<<<< HEAD
-    actor_network, critic_network = get_networks(
-=======
     actor_network, critic_network = networks.make(
->>>>>>> 5917e1a4
         config=config, network="feedforward", centralised_critic=False
     )
     actor_optim = optax.chain(
