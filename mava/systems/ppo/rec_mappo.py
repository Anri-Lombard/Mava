# Copyright 2022 InstaDeep Ltd. All rights reserved.
#
# Licensed under the Apache License, Version 2.0 (the "License");
# you may not use this file except in compliance with the License.
# You may obtain a copy of the License at
#
#     http://www.apache.org/licenses/LICENSE-2.0
#
# Unless required by applicable law or agreed to in writing, software
# distributed under the License is distributed on an "AS IS" BASIS,
# WITHOUT WARRANTIES OR CONDITIONS OF ANY KIND, either express or implied.
# See the License for the specific language governing permissions and
# limitations under the License.

import copy
import time
from typing import Any, Dict, Tuple

import chex
import flax
import hydra
import jax
import jax.numpy as jnp
import optax
from colorama import Fore, Style
from flax.core.frozen_dict import FrozenDict
from jumanji.env import Environment
from omegaconf import DictConfig, OmegaConf
from optax._src.base import OptState
from rich.pretty import pprint

from mava.evaluator import make_eval_fns
from mava.networks import RecurrentActor as Actor
from mava.networks import RecurrentCritic as Critic
from mava.networks import ScannedRNN
from mava.systems.ppo.types import (
    HiddenStates,
    OptStates,
    Params,
    RNNLearnerState,
    RNNPPOTransition,
)
from mava.types import ExperimentOutput, LearnerFn, RecActorApply, RecCriticApply
from mava.utils import make_env as environments
from mava.utils.checkpointing import Checkpointer
from mava.utils.jax import unreplicate_batch_dim, unreplicate_n_dims
from mava.utils.logger import LogEvent, MavaLogger
from mava.utils.total_timestep_checker import check_total_timesteps
from mava.utils.training import make_learning_rate
from mava.wrappers.episode_metrics import get_final_step_metrics


def get_learner_fn(
    env: Environment,
    apply_fns: Tuple[RecActorApply, RecCriticApply],
    update_fns: Tuple[optax.TransformUpdateFn, optax.TransformUpdateFn],
    config: DictConfig,
) -> LearnerFn[RNNLearnerState]:
    """Get the learner function."""

    actor_apply_fn, critic_apply_fn = apply_fns
    actor_update_fn, critic_update_fn = update_fns

    def _update_step(learner_state: RNNLearnerState, _: Any) -> Tuple[RNNLearnerState, Tuple]:
        """A single update of the network.

        This function steps the environment and records the trajectory batch for
        training. It then calculates advantages and targets based on the recorded
        trajectory and updates the actor and critic networks based on the calculated
        losses.

        Args:
            learner_state (NamedTuple):
                - params (Params): The current model parameters.
                - opt_states (OptStates): The current optimizer states.
                - key (PRNGKey): The random number generator state.
                - env_state (State): The environment state.
                - last_timestep (TimeStep): The last timestep in the current trajectory.
                - last_done (bool): Whether the last timestep was a terminal state.
                - hstates (HiddenStates): The hidden state of the policy and critic RNN.
            _ (Any): The current metrics info.
        """

        def _env_step(
            learner_state: RNNLearnerState, _: Any
        ) -> Tuple[RNNLearnerState, RNNPPOTransition]:
            """Step the environment."""
            (
                params,
                opt_states,
                key,
                env_state,
                last_timestep,
                last_done,
                hstates,
            ) = learner_state

            key, policy_key = jax.random.split(key)

            # Add a batch dimension to the observation.
            batched_observation = jax.tree_util.tree_map(
                lambda x: x[jnp.newaxis, :], last_timestep.observation
            )
            ac_in = (batched_observation, last_done[jnp.newaxis, :])

            # Run the network.
            policy_hidden_state, actor_policy = actor_apply_fn(
                params.actor_params, hstates.policy_hidden_state, ac_in
            )
            critic_hidden_state, value = critic_apply_fn(
                params.critic_params, hstates.critic_hidden_state, ac_in
            )

            # Sample action from the policy and squeeze out the batch dimension.
            action = actor_policy.sample(seed=policy_key)
            log_prob = actor_policy.log_prob(action)

            action, log_prob, value = (action.squeeze(0), log_prob.squeeze(0), value.squeeze(0))

            # Step the environment.
            env_state, timestep = jax.vmap(env.step, in_axes=(0, 0))(env_state, action)

            # log episode return and length
            done = jax.tree_util.tree_map(
                lambda x: jnp.repeat(x, config.system.num_agents).reshape(config.arch.num_envs, -1),
                timestep.last(),
            )
            info = timestep.extras["episode_metrics"]

            hstates = HiddenStates(policy_hidden_state, critic_hidden_state)
            transition = RNNPPOTransition(
                done,
                action,
                value,
                timestep.reward,
                log_prob,
                last_timestep.observation,
                hstates,
                info,
            )
            learner_state = RNNLearnerState(
                params, opt_states, key, env_state, timestep, done, hstates
            )
            return learner_state, transition

        # INITIALISE RNN STATE
        initial_hstates = learner_state.hstates

        # STEP ENVIRONMENT FOR ROLLOUT LENGTH
        learner_state, traj_batch = jax.lax.scan(
            _env_step, learner_state, None, config.system.rollout_length
        )

        # CALCULATE ADVANTAGE
        (
            params,
            opt_states,
            key,
            env_state,
            last_timestep,
            last_done,
            hstates,
        ) = learner_state

        # Add a batch dimension to the observation.
        batched_last_observation = jax.tree_util.tree_map(
            lambda x: x[jnp.newaxis, :], last_timestep.observation
        )
        ac_in = (batched_last_observation, last_done[jnp.newaxis, :])

        # Run the network.
        _, last_val = critic_apply_fn(params.critic_params, hstates.critic_hidden_state, ac_in)

        # Squeeze out the batch dimension and mask out the value of terminal states.
        last_val = last_val.squeeze(0)
        last_val = jnp.where(last_done, jnp.zeros_like(last_val), last_val)

        def _calculate_gae(
            traj_batch: RNNPPOTransition, last_val: chex.Array
        ) -> Tuple[chex.Array, chex.Array]:
            """Calculate the GAE."""

            def _get_advantages(gae_and_next_value: Tuple, transition: RNNPPOTransition) -> Tuple:
                """Calculate the GAE for a single transition."""
                gae, next_value = gae_and_next_value
                done, value, reward = (
                    transition.done,
                    transition.value,
                    transition.reward,
                )
                gamma = config.system.gamma
                delta = reward + gamma * next_value * (1 - done) - value
                gae = delta + gamma * config.system.gae_lambda * (1 - done) * gae
                return (gae, value), gae

            _, advantages = jax.lax.scan(
                _get_advantages,
                (jnp.zeros_like(last_val), last_val),
                traj_batch,
                reverse=True,
                unroll=16,
            )
            return advantages, advantages + traj_batch.value

        advantages, targets = _calculate_gae(traj_batch, last_val)

        def _update_epoch(update_state: Tuple, _: Any) -> Tuple:
            """Update the network for a single epoch."""

            def _update_minibatch(train_state: Tuple, batch_info: Tuple) -> Tuple:
                """Update the network for a single minibatch."""

                params, opt_states, entropy_key = train_state
                traj_batch, advantages, targets = batch_info

                def _actor_loss_fn(
                    actor_params: FrozenDict,
                    actor_opt_state: OptState,
                    traj_batch: RNNPPOTransition,
                    gae: chex.Array,
                    key: chex.PRNGKey,
                ) -> Tuple:
                    """Calculate the actor loss."""
                    # RERUN NETWORK
                    obs_and_done = (traj_batch.obs, traj_batch.done)
                    _, actor_policy = actor_apply_fn(
                        actor_params, traj_batch.hstates.policy_hidden_state[0], obs_and_done
                    )
                    log_prob = actor_policy.log_prob(traj_batch.action)

                    ratio = jnp.exp(log_prob - traj_batch.log_prob)
                    gae = (gae - gae.mean()) / (gae.std() + 1e-8)
                    loss_actor1 = ratio * gae
                    loss_actor2 = (
                        jnp.clip(
                            ratio,
                            1.0 - config.system.clip_eps,
                            1.0 + config.system.clip_eps,
                        )
                        * gae
                    )
                    loss_actor = -jnp.minimum(loss_actor1, loss_actor2)
                    loss_actor = loss_actor.mean()
                    # The seed will be used in the TanhTransformedDistribution:
                    entropy = actor_policy.entropy(seed=key).mean()

                    total_loss = loss_actor - config.system.ent_coef * entropy
                    return total_loss, (loss_actor, entropy)

                def _critic_loss_fn(
                    critic_params: FrozenDict,
                    critic_opt_state: OptState,
                    traj_batch: RNNPPOTransition,
                    targets: chex.Array,
                ) -> Tuple:
                    """Calculate the critic loss."""
                    # RERUN NETWORK
                    obs_and_done = (traj_batch.obs, traj_batch.done)
                    _, value = critic_apply_fn(
                        critic_params, traj_batch.hstates.critic_hidden_state[0], obs_and_done
                    )

                    # CALCULATE VALUE LOSS
                    value_pred_clipped = traj_batch.value + (value - traj_batch.value).clip(
                        -config.system.clip_eps, config.system.clip_eps
                    )
                    value_losses = jnp.square(value - targets)
                    value_losses_clipped = jnp.square(value_pred_clipped - targets)
                    value_loss = 0.5 * jnp.maximum(value_losses, value_losses_clipped).mean()

                    total_loss = config.system.vf_coef * value_loss
                    return total_loss, (value_loss)

                # CALCULATE ACTOR LOSS
                actor_grad_fn = jax.value_and_grad(_actor_loss_fn, has_aux=True)
                actor_loss_info, actor_grads = actor_grad_fn(
                    params.actor_params,
                    opt_states.actor_opt_state,
                    traj_batch,
                    advantages,
                    entropy_key,
                )

                # CALCULATE CRITIC LOSS
                critic_grad_fn = jax.value_and_grad(_critic_loss_fn, has_aux=True)
                critic_loss_info, critic_grads = critic_grad_fn(
                    params.critic_params, opt_states.critic_opt_state, traj_batch, targets
                )

                # Compute the parallel mean (pmean) over the batch.
                # This calculation is inspired by the Anakin architecture demo notebook.
                # available at https://tinyurl.com/26tdzs5x
                # This pmean could be a regular mean as the batch axis is on the same device.
                actor_grads, actor_loss_info = jax.lax.pmean(
                    (actor_grads, actor_loss_info), axis_name="batch"
                )
                # pmean over devices.
                actor_grads, actor_loss_info = jax.lax.pmean(
                    (actor_grads, actor_loss_info), axis_name="device"
                )

                critic_grads, critic_loss_info = jax.lax.pmean(
                    (critic_grads, critic_loss_info), axis_name="batch"
                )
                # pmean over devices.
                critic_grads, critic_loss_info = jax.lax.pmean(
                    (critic_grads, critic_loss_info), axis_name="device"
                )

                # UPDATE ACTOR PARAMS AND OPTIMISER STATE
                actor_updates, actor_new_opt_state = actor_update_fn(
                    actor_grads, opt_states.actor_opt_state
                )
                actor_new_params = optax.apply_updates(params.actor_params, actor_updates)

                # UPDATE CRITIC PARAMS AND OPTIMISER STATE
                critic_updates, critic_new_opt_state = critic_update_fn(
                    critic_grads, opt_states.critic_opt_state
                )
                critic_new_params = optax.apply_updates(params.critic_params, critic_updates)

                new_params = Params(actor_new_params, critic_new_params)
                new_opt_state = OptStates(actor_new_opt_state, critic_new_opt_state)

                # PACK LOSS INFO
                total_loss = actor_loss_info[0] + critic_loss_info[0]
                value_loss = critic_loss_info[1]
                actor_loss = actor_loss_info[1][0]
                entropy = actor_loss_info[1][1]
                loss_info = {
                    "total_loss": total_loss,
                    "value_loss": value_loss,
                    "actor_loss": actor_loss,
                    "entropy": entropy,
                }

                return (new_params, new_opt_state, entropy_key), loss_info

            params, opt_states, init_hstates, traj_batch, advantages, targets, key = update_state
            key, shuffle_key, entropy_key = jax.random.split(key, 3)

            # SHUFFLE MINIBATCHES
            batch = (traj_batch, advantages, targets)
            num_recurrent_chunks = (
                config.system.rollout_length // config.system.recurrent_chunk_size
            )
            batch = jax.tree_util.tree_map(
                lambda x: x.reshape(
                    config.system.recurrent_chunk_size,
                    config.arch.num_envs * num_recurrent_chunks,
                    *x.shape[2:],
                ),
                batch,
            )
            permutation = jax.random.permutation(
                shuffle_key, config.arch.num_envs * num_recurrent_chunks
            )
            shuffled_batch = jax.tree_util.tree_map(
                lambda x: jnp.take(x, permutation, axis=1), batch
            )
            reshaped_batch = jax.tree_util.tree_map(
                lambda x: jnp.reshape(
                    x, (x.shape[0], config.system.num_minibatches, -1, *x.shape[2:])
                ),
                shuffled_batch,
            )
            minibatches = jax.tree_util.tree_map(lambda x: jnp.swapaxes(x, 1, 0), reshaped_batch)

            # UPDATE MINIBATCHES
            (params, opt_states, entropy_key), loss_info = jax.lax.scan(
                _update_minibatch, (params, opt_states, entropy_key), minibatches
            )

            update_state = (
                params,
                opt_states,
                init_hstates,
                traj_batch,
                advantages,
                targets,
                key,
            )
            return update_state, loss_info

        init_hstates = jax.tree_util.tree_map(lambda x: x[None, :], initial_hstates)
        update_state = (
            params,
            opt_states,
            init_hstates,
            traj_batch,
            advantages,
            targets,
            key,
        )

        # UPDATE EPOCHS
        update_state, loss_info = jax.lax.scan(
            _update_epoch, update_state, None, config.system.ppo_epochs
        )

        params, opt_states, _, traj_batch, advantages, targets, key = update_state
        learner_state = RNNLearnerState(
            params,
            opt_states,
            key,
            env_state,
            last_timestep,
            last_done,
            hstates,
        )
        metric = traj_batch.info
        return learner_state, (metric, loss_info)

    def learner_fn(learner_state: RNNLearnerState) -> ExperimentOutput[RNNLearnerState]:
        """Learner function.

        This function represents the learner, it updates the network parameters
        by iteratively applying the `_update_step` function for a fixed number of
        updates. The `_update_step` function is vectorized over a batch of inputs.

        Args:
            learner_state (NamedTuple):
                - params (Params): The initial model parameters.
                - opt_states (OptStates): The initial optimizer states.
                - key (chex.PRNGKey): The random number generator state.
                - env_state (LogEnvState): The environment state.
                - timesteps (TimeStep): The initial timestep in the initial trajectory.
                - dones (bool): Whether the initial timestep was a terminal state.
                - hstates (HiddenStates): The hidden state of the policy and critic RNN.
        """

        batched_update_step = jax.vmap(_update_step, in_axes=(0, None), axis_name="batch")

        learner_state, (episode_info, loss_info) = jax.lax.scan(
            batched_update_step, learner_state, None, config.system.num_updates_per_eval
        )
        return ExperimentOutput(
            learner_state=learner_state,
            episode_metrics=episode_info,
            train_metrics=loss_info,
        )

    return learner_fn


def learner_setup(
    env: Environment, keys: chex.Array, config: DictConfig
) -> Tuple[LearnerFn[RNNLearnerState], Actor, RNNLearnerState]:
    """Initialise learner_fn, network, optimiser, environment and states."""
    # Get available TPU cores.
    n_devices = len(jax.devices())

    # Get number of agents.
    num_agents = env.num_agents
    config.system.num_agents = num_agents

    # PRNG keys.
    key, actor_net_key, critic_net_key = keys

    # Define network and optimiser.
    actor_pre_torso = hydra.utils.instantiate(config.network.actor_network.pre_torso)
    actor_post_torso = hydra.utils.instantiate(config.network.actor_network.post_torso)
    actor_action_head = hydra.utils.instantiate(
        config.network.action_head, action_dim=env.action_dim, action_spec=env.action_spec()
    )
    critic_pre_torso = hydra.utils.instantiate(config.network.critic_network.pre_torso)
    critic_post_torso = hydra.utils.instantiate(config.network.critic_network.post_torso)

    actor_network = Actor(
        pre_torso=actor_pre_torso, post_torso=actor_post_torso, action_head=actor_action_head
    )
    critic_network = Critic(
        pre_torso=critic_pre_torso, post_torso=critic_post_torso, centralised_critic=True
    )

    actor_lr = make_learning_rate(config.system.actor_lr, config)
    critic_lr = make_learning_rate(config.system.critic_lr, config)

    actor_optim = optax.chain(
        optax.clip_by_global_norm(config.system.max_grad_norm),
        optax.adam(actor_lr, eps=1e-5),
    )
    critic_optim = optax.chain(
        optax.clip_by_global_norm(config.system.max_grad_norm),
        optax.adam(critic_lr, eps=1e-5),
    )

    # Initialise observation with obs of all agents.
    init_obs = env.observation_spec().generate_value()
    init_obs = jax.tree_util.tree_map(
        lambda x: jnp.repeat(x[jnp.newaxis, ...], config.arch.num_envs, axis=0),
        init_obs,
    )
    init_obs = jax.tree_util.tree_map(lambda x: x[jnp.newaxis, ...], init_obs)
    init_done = jnp.zeros((1, config.arch.num_envs, num_agents), dtype=bool)
    init_obs_done = (init_obs, init_done)

    # Initialise hidden state.
    hidden_size = config.network.actor_network.pre_torso.layer_sizes[-1]
    init_policy_hstate = ScannedRNN.initialize_carry(
        (config.arch.num_envs, num_agents), hidden_size
    )
    init_critic_hstate = ScannedRNN.initialize_carry(
        (config.arch.num_envs, num_agents), hidden_size
    )

    # initialise params and optimiser state.
    actor_params = actor_network.init(actor_net_key, init_policy_hstate, init_obs_done)
    actor_opt_state = actor_optim.init(actor_params)
    critic_params = critic_network.init(critic_net_key, init_critic_hstate, init_obs_done)
    critic_opt_state = critic_optim.init(critic_params)

    # Get network apply functions and optimiser updates.
    apply_fns = (actor_network.apply, critic_network.apply)
    update_fns = (actor_optim.update, critic_optim.update)

    # Get batched iterated update and replicate it to pmap it over cores.
    learn = get_learner_fn(env, apply_fns, update_fns, config)
    learn = jax.pmap(learn, axis_name="device")

    # Pack params and initial states.
    params = Params(actor_params, critic_params)
    hstates = HiddenStates(init_policy_hstate, init_critic_hstate)

    # Load model from checkpoint if specified.
    if config.logger.checkpointing.load_model:
        loaded_checkpoint = Checkpointer(
            model_name=config.logger.system_name,
            **config.logger.checkpointing.load_args,  # Other checkpoint args
        )
        # Restore the learner state from the checkpoint
        restored_params, restored_hstates = loaded_checkpoint.restore_params(
            input_params=params, restore_hstates=True, THiddenState=HiddenStates
        )
        # Update the params and hstates
        params = restored_params
        hstates = restored_hstates if restored_hstates else hstates

    # Initialise environment states and timesteps: across devices and batches.
    key, *env_keys = jax.random.split(
        key, n_devices * config.system.update_batch_size * config.arch.num_envs + 1
    )
    env_states, timesteps = jax.vmap(env.reset, in_axes=(0))(
        jnp.stack(env_keys),
    )
    reshape_states = lambda x: x.reshape(
        (n_devices, config.system.update_batch_size, config.arch.num_envs) + x.shape[1:]
    )
    # (devices, update batch size, num_envs, ...)
    env_states = jax.tree_map(reshape_states, env_states)
    timesteps = jax.tree_map(reshape_states, timesteps)

    # Define params to be replicated across devices and batches.
    dones = jnp.zeros(
        (config.arch.num_envs, num_agents),
        dtype=bool,
    )
    key, step_keys = jax.random.split(key)
    opt_states = OptStates(actor_opt_state, critic_opt_state)
    replicate_learner = (params, opt_states, hstates, step_keys, dones)

    # Duplicate learner for update_batch_size.
    broadcast = lambda x: jnp.broadcast_to(x, (config.system.update_batch_size,) + x.shape)
    replicate_learner = jax.tree_map(broadcast, replicate_learner)

    # Duplicate learner across devices.
    replicate_learner = flax.jax_utils.replicate(replicate_learner, devices=jax.devices())

    # Initialise learner state.
    params, opt_states, hstates, step_keys, dones = replicate_learner
    init_learner_state = RNNLearnerState(
        params=params,
        opt_states=opt_states,
        key=step_keys,
        env_state=env_states,
        timestep=timesteps,
        dones=dones,
        hstates=hstates,
    )
    return learn, actor_network, init_learner_state


def run_experiment(_config: DictConfig) -> float:  # noqa: CCR001
    """Runs experiment."""
    config = copy.deepcopy(_config)

    n_devices = len(jax.devices())

    # Set recurrent chunk size.
    if config.system.recurrent_chunk_size is None:
        config.system.recurrent_chunk_size = config.system.rollout_length
    else:
        assert (
            config.system.rollout_length % config.system.recurrent_chunk_size == 0
        ), "Rollout length must be divisible by recurrent chunk size."

    # Create the enviroments for train and eval.
    env, eval_env = environments.make(config=config, add_global_state=True)

    # PRNG keys.
    key, key_e, actor_net_key, critic_net_key = jax.random.split(
        jax.random.PRNGKey(config.system.seed), num=4
    )

    # Setup learner.
    learn, actor_network, learner_state = learner_setup(
        env, (key, actor_net_key, critic_net_key), config
    )

    # Setup evaluator.
    # One key per device for evaluation.
    eval_keys = jax.random.split(key_e, n_devices)
    evaluator, absolute_metric_evaluator = make_eval_fns(
        eval_env=eval_env,
        network=actor_network,
        config=config,
        use_recurrent_net=True,
        scanned_rnn=ScannedRNN,
    )

    # Calculate total timesteps.
    config = check_total_timesteps(config)
    assert (
        config.system.num_updates > config.arch.num_evaluation
    ), "Number of updates per evaluation must be less than total number of updates."

    # Calculate number of updates per evaluation.
    config.system.num_updates_per_eval = config.system.num_updates // config.arch.num_evaluation
    steps_per_rollout = (
        n_devices
        * config.system.num_updates_per_eval
        * config.system.rollout_length
        * config.system.update_batch_size
        * config.arch.num_envs
    )
    # Logger setup
    logger = MavaLogger(config)
    cfg: Dict = OmegaConf.to_container(config, resolve=True)
    cfg["arch"]["devices"] = jax.devices()
    pprint(cfg)

    # Set up checkpointer
    save_checkpoint = config.logger.checkpointing.save_model
    if save_checkpoint:
        checkpointer = Checkpointer(
            metadata=config,  # Save all config as metadata in the checkpoint
            model_name=config.logger.system_name,
            **config.logger.checkpointing.save_args,  # Checkpoint args
        )

    # Run experiment for a total number of evaluations.
    max_episode_return = -jnp.inf
    best_params = None
    for eval_step in range(config.arch.num_evaluation):
        # Train.
        start_time = time.time()
        learner_output = learn(learner_state)
        jax.block_until_ready(learner_output)

        # Log the results of the training.
        elapsed_time = time.time() - start_time
        t = int(steps_per_rollout * (eval_step + 1))
<<<<<<< HEAD
        episode_metrics = get_final_step_metrics(learner_output.episode_metrics)
=======
        episode_metrics, ep_completed = get_final_step_metrics(learner_output.episode_metrics)
        episode_return = jnp.mean(episode_metrics["episode_return"])
>>>>>>> e18c599a
        episode_metrics["steps_per_second"] = steps_per_rollout / elapsed_time

        # Separately log timesteps, actoring metrics and training metrics.
        logger.log({"timestep": t}, t, eval_step, LogEvent.MISC)
        if ep_completed:  # only log episode metrics if an episode was completed in the rollout.
            logger.log(episode_metrics, t, eval_step, LogEvent.ACT)
        logger.log(learner_output.train_metrics, t, eval_step, LogEvent.TRAIN)

        # Prepare for evaluation.
        start_time = time.time()

        trained_params = unreplicate_batch_dim(learner_state.params.actor_params)
        key_e, *eval_keys = jax.random.split(key_e, n_devices + 1)
        eval_keys = jnp.stack(eval_keys)
        eval_keys = eval_keys.reshape(n_devices, -1)

        # Evaluate.
        evaluator_output = evaluator(trained_params, eval_keys)
        jax.block_until_ready(evaluator_output)

        # Log the results of the evaluation.
        elapsed_time = time.time() - start_time
        episode_return = jnp.mean(evaluator_output.episode_metrics["episode_return"])

        evaluator_output.episode_metrics["steps_per_second"] = steps_per_rollout / elapsed_time
        logger.log(evaluator_output.episode_metrics, t, eval_step, LogEvent.EVAL)

        if save_checkpoint:
            # Save checkpoint of learner state
            checkpointer.save(
                timestep=steps_per_rollout * (eval_step + 1),
                unreplicated_learner_state=unreplicate_n_dims(learner_output.learner_state),
                episode_return=episode_return,
            )

        if config.arch.absolute_metric and max_episode_return <= episode_return:
            best_params = copy.deepcopy(trained_params)
            max_episode_return = episode_return

        # Update runner state to continue training.
        learner_state = learner_output.learner_state

    # Record the performance for the final evaluation run.
    eval_performance = float(jnp.mean(evaluator_output.episode_metrics[config.env.eval_metric]))

    # Measure absolute metric.
    if config.arch.absolute_metric:
        start_time = time.time()

        key_e, *eval_keys = jax.random.split(key_e, n_devices + 1)
        eval_keys = jnp.stack(eval_keys)
        eval_keys = eval_keys.reshape(n_devices, -1)

        evaluator_output = absolute_metric_evaluator(best_params, eval_keys)
        jax.block_until_ready(evaluator_output)

        elapsed_time = time.time() - start_time

        t = int(steps_per_rollout * (eval_step + 1))
        evaluator_output.episode_metrics["steps_per_second"] = steps_per_rollout / elapsed_time
        logger.log(evaluator_output.episode_metrics, t, eval_step, LogEvent.ABSOLUTE)

    # Stop the logger.
    logger.stop()

    return eval_performance


@hydra.main(config_path="../../configs", config_name="default_rec_mappo.yaml", version_base="1.2")
def hydra_entry_point(cfg: DictConfig) -> float:
    """Experiment entry point."""
    # Allow dynamic attributes.
    OmegaConf.set_struct(cfg, False)

    # Run experiment.
    eval_performance = run_experiment(cfg)
    print(f"{Fore.CYAN}{Style.BRIGHT}Recurrent MAPPO experiment completed{Style.RESET_ALL}")
    return eval_performance


if __name__ == "__main__":
    hydra_entry_point()<|MERGE_RESOLUTION|>--- conflicted
+++ resolved
@@ -660,12 +660,7 @@
         # Log the results of the training.
         elapsed_time = time.time() - start_time
         t = int(steps_per_rollout * (eval_step + 1))
-<<<<<<< HEAD
-        episode_metrics = get_final_step_metrics(learner_output.episode_metrics)
-=======
         episode_metrics, ep_completed = get_final_step_metrics(learner_output.episode_metrics)
-        episode_return = jnp.mean(episode_metrics["episode_return"])
->>>>>>> e18c599a
         episode_metrics["steps_per_second"] = steps_per_rollout / elapsed_time
 
         # Separately log timesteps, actoring metrics and training metrics.
