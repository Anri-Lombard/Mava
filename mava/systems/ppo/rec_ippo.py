# Copyright 2022 InstaDeep Ltd. All rights reserved.
#
# Licensed under the Apache License, Version 2.0 (the "License");
# you may not use this file except in compliance with the License.
# You may obtain a copy of the License at
#
#     http://www.apache.org/licenses/LICENSE-2.0
#
# Unless required by applicable law or agreed to in writing, software
# distributed under the License is distributed on an "AS IS" BASIS,
# WITHOUT WARRANTIES OR CONDITIONS OF ANY KIND, either express or implied.
# See the License for the specific language governing permissions and
# limitations under the License.

import copy
import time
from typing import Any, Dict, Tuple

import chex
import flax
import hydra
import jax
import jax.numpy as jnp
import optax
from colorama import Fore, Style
from flax.core.frozen_dict import FrozenDict
from jumanji.env import Environment
from omegaconf import DictConfig, OmegaConf
from optax._src.base import OptState
from rich.pretty import pprint

from mava.evaluator import make_eval_fns
from mava.networks import RecurrentActor as Actor
from mava.networks import RecurrentCritic as Critic
from mava.networks import ScannedRNN
from mava.systems.ppo.types import (
    HiddenStates,
    OptStates,
    Params,
    RNNLearnerState,
    RNNPPOTransition,
)
from mava.types import ExperimentOutput, LearnerFn, RecActorApply, RecCriticApply
from mava.utils import make_env as environments
from mava.utils.checkpointing import Checkpointer
from mava.utils.jax import unreplicate_batch_dim, unreplicate_n_dims
from mava.utils.logger import LogEvent, MavaLogger
from mava.utils.total_timestep_checker import check_total_timesteps
from mava.utils.training import make_learning_rate
from mava.wrappers.episode_metrics import get_final_step_metrics


def get_learner_fn(
    env: Environment,
    apply_fns: Tuple[RecActorApply, RecCriticApply],
    update_fns: Tuple[optax.TransformUpdateFn, optax.TransformUpdateFn],
    config: DictConfig,
) -> LearnerFn[RNNLearnerState]:
    """Get the learner function."""

    actor_apply_fn, critic_apply_fn = apply_fns
    actor_update_fn, critic_update_fn = update_fns

    def _update_step(learner_state: RNNLearnerState, _: Any) -> Tuple[RNNLearnerState, Tuple]:
        """A single update of the network.

        This function steps the environment and records the trajectory batch for
        training. It then calculates advantages and targets based on the recorded
        trajectory and updates the actor and critic networks based on the calculated
        losses.

        Args:
            learner_state (NamedTuple):
                - params (Params): The current model parameters.
                - opt_states (OptStates): The current optimizer states.
                - key (PRNGKey): The random number generator state.
                - env_state (State): The environment state.
                - last_timestep (TimeStep): The last timestep in the current trajectory.
                - dones (bool): Whether the last timestep was a terminal state.
                - hstates (HiddenStates): The current hidden states of the RNN.
            _ (Any): The current metrics info.
        """

        def _env_step(
            learner_state: RNNLearnerState, _: Any
        ) -> Tuple[RNNLearnerState, RNNPPOTransition]:
            """Step the environment."""
            (
                params,
                opt_states,
                key,
                env_state,
                last_timestep,
                last_done,
                hstates,
            ) = learner_state

            key, policy_key = jax.random.split(key)

            # Add a batch dimension to the observation.
            batched_observation = jax.tree_util.tree_map(
                lambda x: x[jnp.newaxis, :], last_timestep.observation
            )
            ac_in = (
                batched_observation,
                last_done[jnp.newaxis, :],
            )

            # Run the network.
            policy_hidden_state, actor_policy = actor_apply_fn(
                params.actor_params, hstates.policy_hidden_state, ac_in
            )
            critic_hidden_state, value = critic_apply_fn(
                params.critic_params, hstates.critic_hidden_state, ac_in
            )

            # Sample action from the policy and squeeze out the batch dimension.
            action = actor_policy.sample(seed=policy_key)
            log_prob = actor_policy.log_prob(action)
            value, action, log_prob = (
                value.squeeze(0),
                action.squeeze(0),
                log_prob.squeeze(0),
            )

            # Step the environment.
            env_state, timestep = jax.vmap(env.step, in_axes=(0, 0))(env_state, action)

            # log episode return and length
            done = jax.tree_util.tree_map(
                lambda x: jnp.repeat(x, config.system.num_agents).reshape(config.arch.num_envs, -1),
                timestep.last(),
            )
            info = timestep.extras["episode_metrics"]

            hstates = HiddenStates(policy_hidden_state, critic_hidden_state)
            transition = RNNPPOTransition(
                done,
                action,
                value,
                timestep.reward,
                log_prob,
                last_timestep.observation,
                hstates,
                info,
            )
            learner_state = RNNLearnerState(
                params, opt_states, key, env_state, timestep, done, hstates
            )
            return learner_state, transition

        # INITIALISE RNN STATE
        initial_hstates = learner_state.hstates

        # STEP ENVIRONMENT FOR ROLLOUT LENGTH
        learner_state, traj_batch = jax.lax.scan(
            _env_step, learner_state, None, config.system.rollout_length
        )

        # CALCULATE ADVANTAGE
        (
            params,
            opt_states,
            key,
            env_state,
            last_timestep,
            last_done,
            hstates,
        ) = learner_state

        # Add a batch dimension to the observation.
        batched_last_observation = jax.tree_util.tree_map(
            lambda x: x[jnp.newaxis, :], last_timestep.observation
        )
        ac_in = (
            batched_last_observation,
            last_done[jnp.newaxis, :],
        )

        # Run the network.
        _, last_val = critic_apply_fn(params.critic_params, hstates.critic_hidden_state, ac_in)
        # Squeeze out the batch dimension and mask out the value of terminal states.
        last_val = last_val.squeeze(0)
        last_val = jnp.where(last_done, jnp.zeros_like(last_val), last_val)

        def _calculate_gae(
            traj_batch: RNNPPOTransition, last_val: chex.Array
        ) -> Tuple[chex.Array, chex.Array]:
            """Calculate the GAE."""

            def _get_advantages(gae_and_next_value: Tuple, transition: RNNPPOTransition) -> Tuple:
                """Calculate the GAE for a single transition."""
                gae, next_value = gae_and_next_value
                done, value, reward = (
                    transition.done,
                    transition.value,
                    transition.reward,
                )
                gamma = config.system.gamma
                delta = reward + gamma * next_value * (1 - done) - value
                gae = delta + gamma * config.system.gae_lambda * (1 - done) * gae
                return (gae, value), gae

            _, advantages = jax.lax.scan(
                _get_advantages,
                (jnp.zeros_like(last_val), last_val),
                traj_batch,
                reverse=True,
                unroll=16,
            )
            return advantages, advantages + traj_batch.value

        advantages, targets = _calculate_gae(traj_batch, last_val)

        def _update_epoch(update_state: Tuple, _: Any) -> Tuple:
            """Update the network for a single epoch."""

            def _update_minibatch(train_state: Tuple, batch_info: Tuple) -> Tuple:
                """Update the network for a single minibatch."""

                params, opt_states = train_state
                (
                    traj_batch,
                    advantages,
                    targets,
                ) = batch_info

                def _actor_loss_fn(
                    actor_params: FrozenDict,
                    actor_opt_state: OptState,
                    traj_batch: RNNPPOTransition,
                    gae: chex.Array,
                ) -> Tuple:
                    """Calculate the actor loss."""
                    # RERUN NETWORK

                    obs_and_done = (traj_batch.obs, traj_batch.done)
                    _, actor_policy = actor_apply_fn(
                        actor_params, traj_batch.hstates.policy_hidden_state[0], obs_and_done
                    )
                    log_prob = actor_policy.log_prob(traj_batch.action)

                    ratio = jnp.exp(log_prob - traj_batch.log_prob)
                    gae = (gae - gae.mean()) / (gae.std() + 1e-8)
                    loss_actor1 = ratio * gae
                    loss_actor2 = (
                        jnp.clip(
                            ratio,
                            1.0 - config.system.clip_eps,
                            1.0 + config.system.clip_eps,
                        )
                        * gae
                    )
                    loss_actor = -jnp.minimum(loss_actor1, loss_actor2)
                    loss_actor = loss_actor.mean()
                    entropy = actor_policy.distribution.entropy().mean()

                    total_loss = loss_actor - config.system.ent_coef * entropy
                    return total_loss, (loss_actor, entropy)

                def _critic_loss_fn(
                    critic_params: FrozenDict,
                    critic_opt_state: OptState,
                    traj_batch: RNNPPOTransition,
                    targets: chex.Array,
                ) -> Tuple:
                    """Calculate the critic loss."""
                    # RERUN NETWORK
                    obs_and_done = (traj_batch.obs, traj_batch.done)
                    _, value = critic_apply_fn(
                        critic_params, traj_batch.hstates.critic_hidden_state[0], obs_and_done
                    )

                    # CALCULATE VALUE LOSS
                    value_pred_clipped = traj_batch.value + (value - traj_batch.value).clip(
                        -config.system.clip_eps, config.system.clip_eps
                    )
                    value_losses = jnp.square(value - targets)
                    value_losses_clipped = jnp.square(value_pred_clipped - targets)
                    value_loss = 0.5 * jnp.maximum(value_losses, value_losses_clipped).mean()

                    total_loss = config.system.vf_coef * value_loss
                    return total_loss, (value_loss)

                # CALCULATE ACTOR LOSS
                actor_grad_fn = jax.value_and_grad(_actor_loss_fn, has_aux=True)
                actor_loss_info, actor_grads = actor_grad_fn(
                    params.actor_params, opt_states.actor_opt_state, traj_batch, advantages
                )

                # CALCULATE CRITIC LOSS
                critic_grad_fn = jax.value_and_grad(_critic_loss_fn, has_aux=True)
                critic_loss_info, critic_grads = critic_grad_fn(
                    params.critic_params, opt_states.critic_opt_state, traj_batch, targets
                )

                # Compute the parallel mean (pmean) over the batch.
                # This calculation is inspired by the Anakin architecture demo notebook.
                # available at https://tinyurl.com/26tdzs5x
                # This pmean could be a regular mean as the batch axis is on the same device.
                actor_grads, actor_loss_info = jax.lax.pmean(
                    (actor_grads, actor_loss_info), axis_name="batch"
                )
                # pmean over devices.
                actor_grads, actor_loss_info = jax.lax.pmean(
                    (actor_grads, actor_loss_info), axis_name="device"
                )

                critic_grads, critic_loss_info = jax.lax.pmean(
                    (critic_grads, critic_loss_info), axis_name="batch"
                )
                # pmean over devices.
                critic_grads, critic_loss_info = jax.lax.pmean(
                    (critic_grads, critic_loss_info), axis_name="device"
                )

                # UPDATE ACTOR PARAMS AND OPTIMISER STATE
                actor_updates, actor_new_opt_state = actor_update_fn(
                    actor_grads, opt_states.actor_opt_state
                )
                actor_new_params = optax.apply_updates(params.actor_params, actor_updates)

                # UPDATE CRITIC PARAMS AND OPTIMISER STATE
                critic_updates, critic_new_opt_state = critic_update_fn(
                    critic_grads, opt_states.critic_opt_state
                )
                critic_new_params = optax.apply_updates(params.critic_params, critic_updates)

                new_params = Params(actor_new_params, critic_new_params)
                new_opt_state = OptStates(actor_new_opt_state, critic_new_opt_state)

                # PACK LOSS INFO
                total_loss = actor_loss_info[0] + critic_loss_info[0]
                value_loss = critic_loss_info[1]
                actor_loss = actor_loss_info[1][0]
                entropy = actor_loss_info[1][1]
                loss_info = {
                    "total_loss": total_loss,
                    "value_loss": value_loss,
                    "actor_loss": actor_loss,
                    "entropy": entropy,
                }

                return (new_params, new_opt_state), loss_info

            (
                params,
                opt_states,
                init_hstates,
                traj_batch,
                advantages,
                targets,
                key,
            ) = update_state
            key, shuffle_key = jax.random.split(key)

            # SHUFFLE MINIBATCHES
            batch = (traj_batch, advantages, targets)
            num_recurrent_chunks = (
                config.system.rollout_length // config.system.recurrent_chunk_size
            )
            batch = jax.tree_util.tree_map(
                lambda x: x.reshape(
                    config.system.recurrent_chunk_size,
                    config.arch.num_envs * num_recurrent_chunks,
                    *x.shape[2:],
                ),
                batch,
            )
            permutation = jax.random.permutation(
                shuffle_key, config.arch.num_envs * num_recurrent_chunks
            )
            shuffled_batch = jax.tree_util.tree_map(
                lambda x: jnp.take(x, permutation, axis=1), batch
            )
            reshaped_batch = jax.tree_util.tree_map(
                lambda x: jnp.reshape(
                    x, (x.shape[0], config.system.num_minibatches, -1, *x.shape[2:])
                ),
                shuffled_batch,
            )
            minibatches = jax.tree_util.tree_map(lambda x: jnp.swapaxes(x, 1, 0), reshaped_batch)

            # UPDATE MINIBATCHES
            (params, opt_states), loss_info = jax.lax.scan(
                _update_minibatch, (params, opt_states), minibatches
            )

            update_state = (
                params,
                opt_states,
                init_hstates,
                traj_batch,
                advantages,
                targets,
                key,
            )
            return update_state, loss_info

        init_hstates = jax.tree_util.tree_map(lambda x: x[None, :], initial_hstates)
        update_state = (
            params,
            opt_states,
            init_hstates,
            traj_batch,
            advantages,
            targets,
            key,
        )

        # UPDATE EPOCHS
        update_state, loss_info = jax.lax.scan(
            _update_epoch, update_state, None, config.system.ppo_epochs
        )

        params, opt_states, _, traj_batch, advantages, targets, key = update_state
        learner_state = RNNLearnerState(
            params,
            opt_states,
            key,
            env_state,
            last_timestep,
            last_done,
            hstates,
        )
        metric = traj_batch.info
        return learner_state, (metric, loss_info)

    def learner_fn(learner_state: RNNLearnerState) -> ExperimentOutput[RNNLearnerState]:
        """Learner function.

        This function represents the learner, it updates the network parameters
        by iteratively applying the `_update_step` function for a fixed number of
        updates. The `_update_step` function is vectorized over a batch of inputs.

        Args:
            learner_state (NamedTuple):
                - params (Params): The initial model parameters.
                - opt_states (OptStates): The initial optimizer states.
                - key (chex.PRNGKey): The random number generator state.
                - env_state (LogEnvState): The environment state.
                - timesteps (TimeStep): The initial timestep in the initial trajectory.
                - dones (bool): Whether the initial timestep was a terminal state.
                - hstateS (HiddenStates): The initial hidden states of the RNN.
        """

        batched_update_step = jax.vmap(_update_step, in_axes=(0, None), axis_name="batch")

        learner_state, (episode_info, loss_info) = jax.lax.scan(
            batched_update_step, learner_state, None, config.system.num_updates_per_eval
        )
        return ExperimentOutput(
            learner_state=learner_state,
            episode_metrics=episode_info,
            train_metrics=loss_info,
        )

    return learner_fn


def learner_setup(
    env: Environment, keys: chex.Array, config: DictConfig
) -> Tuple[LearnerFn[RNNLearnerState], Actor, RNNLearnerState]:
    """Initialise learner_fn, network, optimiser, environment and states."""
    # Get available TPU cores.
    n_devices = len(jax.devices())

    # Get number of actions and agents.
    num_actions = env.num_actions
    num_agents = env.num_agents
    config.system.num_agents = num_agents
    config.system.action_dim = num_actions

    # PRNG keys.
    key, actor_net_key, critic_net_key = keys

    # Define network and optimisers.
    actor_pre_torso = hydra.utils.instantiate(config.network.actor_network.pre_torso)
    actor_post_torso = hydra.utils.instantiate(config.network.actor_network.post_torso)
    actor_action_head = hydra.utils.instantiate(config.network.action_head, action_dim=num_actions)
    critic_pre_torso = hydra.utils.instantiate(config.network.critic_network.pre_torso)
    critic_post_torso = hydra.utils.instantiate(config.network.critic_network.post_torso)

    actor_network = Actor(
        pre_torso=actor_pre_torso, post_torso=actor_post_torso, action_head=actor_action_head
    )
    critic_network = Critic(pre_torso=critic_pre_torso, post_torso=critic_post_torso)

    actor_lr = make_learning_rate(config.system.actor_lr, config)
    critic_lr = make_learning_rate(config.system.critic_lr, config)

    actor_optim = optax.chain(
        optax.clip_by_global_norm(config.system.max_grad_norm),
        optax.adam(actor_lr, eps=1e-5),
    )
    critic_optim = optax.chain(
        optax.clip_by_global_norm(config.system.max_grad_norm),
        optax.adam(critic_lr, eps=1e-5),
    )

    # Initialise observation for all agents.
    init_obs = env.observation_spec().generate_value()
    init_obs = jax.tree_util.tree_map(
        lambda x: jnp.repeat(x[jnp.newaxis, ...], config.arch.num_envs, axis=0),
        init_obs,
    )
<<<<<<< HEAD
    init_obs = jax.tree_util.tree_map(lambda x: x[None, ...], init_obs)
=======
    init_obs = jax.tree_util.tree_map(lambda x: x[jnp.newaxis, ...], init_obs)
>>>>>>> b80cbb62
    init_done = jnp.zeros((1, config.arch.num_envs, num_agents), dtype=bool)
    init_x = (init_obs, init_done)

    # Initialise hidden states.
    hidden_size = config.network.actor_network.pre_torso.layer_sizes[-1]
    init_policy_hstate = ScannedRNN.initialize_carry(
        (config.arch.num_envs, num_agents), hidden_size
    )
    init_critic_hstate = ScannedRNN.initialize_carry(
        (config.arch.num_envs, num_agents), hidden_size
    )

    # initialise params and optimiser state.
    actor_params = actor_network.init(actor_net_key, init_policy_hstate, init_x)
    actor_opt_state = actor_optim.init(actor_params)
    critic_params = critic_network.init(critic_net_key, init_critic_hstate, init_x)
    critic_opt_state = critic_optim.init(critic_params)

    # Get network apply functions and optimiser updates.
    apply_fns = (actor_network.apply, critic_network.apply)
    update_fns = (actor_optim.update, critic_optim.update)

    # Get batched iterated update and replicate it to pmap it over cores.
    learn = get_learner_fn(env, apply_fns, update_fns, config)
    learn = jax.pmap(learn, axis_name="device")

    # Pack params and initial states.
    params = Params(actor_params, critic_params)
    hstates = HiddenStates(init_policy_hstate, init_critic_hstate)

    # Load model from checkpoint if specified.
    if config.logger.checkpointing.load_model:
        loaded_checkpoint = Checkpointer(
            model_name=config.logger.system_name,
            **config.logger.checkpointing.load_args,  # Other checkpoint args
        )
        # Restore the learner state from the checkpoint
        restored_params, restored_hstates = loaded_checkpoint.restore_params(
            input_params=params, restore_hstates=True, THiddenState=HiddenStates
        )
        # Update the params and hstates
        params = restored_params
        hstates = restored_hstates if restored_hstates else hstates

    # Initialise environment states and timesteps: across devices and batches.
    key, *env_keys = jax.random.split(
        key, n_devices * config.system.update_batch_size * config.arch.num_envs + 1
    )
    env_states, timesteps = jax.vmap(env.reset, in_axes=(0))(
        jnp.stack(env_keys),
    )
    reshape_states = lambda x: x.reshape(
        (n_devices, config.system.update_batch_size, config.arch.num_envs) + x.shape[1:]
    )
    # (devices, update batch size, num_envs, ...)
    env_states = jax.tree_map(reshape_states, env_states)
    timesteps = jax.tree_map(reshape_states, timesteps)

    # Define params to be replicated across devices and batches.
    dones = jnp.zeros(
        (config.arch.num_envs, config.system.num_agents),
        dtype=bool,
    )
    key, step_keys = jax.random.split(key)
    opt_states = OptStates(actor_opt_state, critic_opt_state)
    replicate_learner = (params, opt_states, hstates, step_keys, dones)

    # Duplicate learner for update_batch_size.
    broadcast = lambda x: jnp.broadcast_to(x, (config.system.update_batch_size,) + x.shape)
    replicate_learner = jax.tree_map(broadcast, replicate_learner)

    # Duplicate learner across devices.
    replicate_learner = flax.jax_utils.replicate(replicate_learner, devices=jax.devices())

    # Initialise learner state.
    params, opt_states, hstates, step_keys, dones = replicate_learner
    init_learner_state = RNNLearnerState(
        params=params,
        opt_states=opt_states,
        key=step_keys,
        env_state=env_states,
        timestep=timesteps,
        dones=dones,
        hstates=hstates,
    )
    return learn, actor_network, init_learner_state


def run_experiment(_config: DictConfig) -> float:
    """Runs experiment."""
    config = copy.deepcopy(_config)

    n_devices = len(jax.devices())

    # Set recurrent chunk size.
    if config.system.recurrent_chunk_size is None:
        config.system.recurrent_chunk_size = config.system.rollout_length
    else:
        assert (
            config.system.rollout_length % config.system.recurrent_chunk_size == 0
        ), "Rollout length must be divisible by recurrent chunk size."

    # Create the enviroments for train and eval.
    env, eval_env = environments.make(config)

    # PRNG keys.
    key, key_e, actor_net_key, critic_net_key = jax.random.split(
        jax.random.PRNGKey(config.system.seed), num=4
    )

    # Setup learner.
    learn, actor_network, learner_state = learner_setup(
        env, (key, actor_net_key, critic_net_key), config
    )

    # Setup evaluator.
    # One key per device for evaluation.
    eval_keys = jax.random.split(key_e, n_devices)
    evaluator, absolute_metric_evaluator = make_eval_fns(
        eval_env=eval_env,
        network=actor_network,
        config=config,
        use_recurrent_net=True,
        scanned_rnn=ScannedRNN,
    )

    # Calculate total timesteps.
    config = check_total_timesteps(config)
    assert (
        config.system.num_updates > config.arch.num_evaluation
    ), "Number of updates per evaluation must be less than total number of updates."

    # Calculate number of updates per evaluation.
    config.system.num_updates_per_eval = config.system.num_updates // config.arch.num_evaluation
    steps_per_rollout = (
        n_devices
        * config.system.num_updates_per_eval
        * config.system.rollout_length
        * config.system.update_batch_size
        * config.arch.num_envs
    )

    # Logger setup
    logger = MavaLogger(config)
    cfg: Dict = OmegaConf.to_container(config, resolve=True)
    cfg["arch"]["devices"] = jax.devices()
    pprint(cfg)

    # Set up checkpointer
    save_checkpoint = config.logger.checkpointing.save_model
    if save_checkpoint:
        checkpointer = Checkpointer(
            metadata=config,  # Save all config as metadata in the checkpoint
            model_name=config.logger.system_name,
            **config.logger.checkpointing.save_args,  # Checkpoint args
        )

    # Run experiment for a total number of evaluations.
    max_episode_return = -jnp.inf
    best_params = None
    for eval_step in range(config.arch.num_evaluation):
        # Train.
        start_time = time.time()
        learner_output = learn(learner_state)
        jax.block_until_ready(learner_output)

        # Log the results of the training.
        elapsed_time = time.time() - start_time
        t = int(steps_per_rollout * (eval_step + 1))
        episode_metrics = get_final_step_metrics(learner_output.episode_metrics)
        episode_return = jnp.mean(episode_metrics["episode_return"])
        episode_metrics["steps_per_second"] = steps_per_rollout / elapsed_time

        # Separately log timesteps, actoring metrics and training metrics.
        logger.log({"timestep": t}, t, eval_step, LogEvent.MISC)
        logger.log(episode_metrics, t, eval_step, LogEvent.ACT)
        logger.log(learner_output.train_metrics, t, eval_step, LogEvent.TRAIN)

        # Prepare for evaluation.
        start_time = time.time()

        trained_params = unreplicate_batch_dim(learner_state.params.actor_params)
        key_e, *eval_keys = jax.random.split(key_e, n_devices + 1)
        eval_keys = jnp.stack(eval_keys)
        eval_keys = eval_keys.reshape(n_devices, -1)

        # Evaluate.
        evaluator_output = evaluator(trained_params, eval_keys)
        jax.block_until_ready(evaluator_output)

        # Log the results of the evaluation.
        elapsed_time = time.time() - start_time
        episode_return = jnp.mean(evaluator_output.episode_metrics["episode_return"])

        evaluator_output.episode_metrics["steps_per_second"] = steps_per_rollout / elapsed_time
        logger.log(evaluator_output.episode_metrics, t, eval_step, LogEvent.EVAL)

        if save_checkpoint:
            # Save checkpoint of learner state
            checkpointer.save(
                timestep=steps_per_rollout * (eval_step + 1),
                unreplicated_learner_state=unreplicate_n_dims(learner_output.learner_state),
                episode_return=episode_return,
            )

        if config.arch.absolute_metric and max_episode_return <= episode_return:
            best_params = copy.deepcopy(trained_params)
            max_episode_return = episode_return

        # Update runner state to continue training.
        learner_state = learner_output.learner_state

    # Record the performance for the final evaluation run.
    eval_performance = float(jnp.mean(evaluator_output.episode_metrics[config.env.eval_metric]))

    # Measure absolute metric.
    if config.arch.absolute_metric:
        start_time = time.time()

        key_e, *eval_keys = jax.random.split(key_e, n_devices + 1)
        eval_keys = jnp.stack(eval_keys)
        eval_keys = eval_keys.reshape(n_devices, -1)

        evaluator_output = absolute_metric_evaluator(best_params, eval_keys)
        jax.block_until_ready(evaluator_output)

        elapsed_time = time.time() - start_time

        t = int(steps_per_rollout * (eval_step + 1))
        evaluator_output.episode_metrics["steps_per_second"] = steps_per_rollout / elapsed_time
        logger.log(evaluator_output.episode_metrics, t, eval_step, LogEvent.ABSOLUTE)

    # Stop the logger.
    logger.stop()

    return eval_performance


@hydra.main(config_path="../../configs", config_name="default_rec_ippo.yaml", version_base="1.2")
def hydra_entry_point(cfg: DictConfig) -> float:
    """Experiment entry point."""
    # Allow dynamic attributes.
    OmegaConf.set_struct(cfg, False)

    # Run experiment.
    eval_performance = run_experiment(cfg)
    print(f"{Fore.CYAN}{Style.BRIGHT}Recurrent IPPO experiment completed{Style.RESET_ALL}")
    return eval_performance


if __name__ == "__main__":
    hydra_entry_point()<|MERGE_RESOLUTION|>--- conflicted
+++ resolved
@@ -504,11 +504,7 @@
         lambda x: jnp.repeat(x[jnp.newaxis, ...], config.arch.num_envs, axis=0),
         init_obs,
     )
-<<<<<<< HEAD
-    init_obs = jax.tree_util.tree_map(lambda x: x[None, ...], init_obs)
-=======
     init_obs = jax.tree_util.tree_map(lambda x: x[jnp.newaxis, ...], init_obs)
->>>>>>> b80cbb62
     init_done = jnp.zeros((1, config.arch.num_envs, num_agents), dtype=bool)
     init_x = (init_obs, init_done)
 
