--- conflicted
+++ resolved
@@ -701,11 +701,7 @@
     return learn, actor_network, init_learner_state
 
 
-<<<<<<< HEAD
-def run_experiment(_run: run.Run, _config: Dict, _log: SacredLogger) -> None:  # noqa: CCR001
-=======
-def run_experiment(_config: Dict) -> None:
->>>>>>> 580f4874
+def run_experiment(_config: Dict) -> None:  # noqa: CCR001
     """Runs experiment."""
     # Logger setup
     config = copy.deepcopy(_config)
@@ -716,7 +712,7 @@
         config["system"]["recurrent_chunk_size"] = config["system"]["rollout_length"]
     else:
         assert (
-            config["system"]["rollout_length"] // config["system"]["recurrent_chunk_size"] == 0
+            config["system"]["rollout_length"] % config["system"]["recurrent_chunk_size"] == 0
         ), "Rollout length must be divisible by recurrent chunk size."
 
     # Create envs
