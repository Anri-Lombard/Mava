--- conflicted
+++ resolved
@@ -242,14 +242,7 @@
             )
             evaluation_duration = eval_duration_condition[1]
 
-<<<<<<< HEAD
-        # Initialize best performance
-        best_performance = None
-
-        while True:
-=======
         def step_executor() -> None:
->>>>>>> 38a31030
             if (not environment_loop_schedule) or (
                 should_run_loop(eval_interval_condition)
             ):
@@ -291,7 +284,9 @@
             # We need to get the latest counts if we are using eval intervals.
             if environment_loop_schedule:
                 self._executor.force_update()
-
+                
+        # Initialize best performance
+        best_performance = None
         while True:
             try:
                 step_executor()
