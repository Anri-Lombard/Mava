--- conflicted
+++ resolved
@@ -15,12 +15,8 @@
 import copy
 from abc import abstractmethod
 from collections import namedtuple
-<<<<<<< HEAD
-from typing import TYPE_CHECKING, Dict, List, Tuple, Union
-=======
 from functools import cached_property
-from typing import TYPE_CHECKING, Any, Dict, List, Optional, Tuple, Union
->>>>>>> f23fa589
+from typing import TYPE_CHECKING, Any, Dict, List, Tuple, Union
 
 import chex
 import jax
@@ -234,23 +230,13 @@
     def _create_observation(
         self,
         obs: Dict[str, Array],
-<<<<<<< HEAD
-        brax_state: BraxState,
-=======
         wrapped_env_state: Any,
-        jaxmarl_state: Optional[JaxMarlState] = None,
-        reset: bool = False,
->>>>>>> f23fa589
     ) -> Union[Observation, ObservationGlobalState]:
         """Create an observation from the raw observation and environment state."""
         obs_data = {
             "agents_view": batchify(obs, self.agents),
-<<<<<<< HEAD
-            "action_mask": self.action_mask(brax_state),
+            "action_mask": self.action_mask(wrapped_env_state),
             "step_count": jnp.zeros(self.num_agents, dtype=int),
-=======
-            "action_mask": self.action_mask(wrapped_env_state),
->>>>>>> f23fa589
         }
         if self.has_global_state:
             obs_data["global_state"] = self.get_global_state(wrapped_env_state, obs)
@@ -335,12 +321,8 @@
         has_global_state: bool = False,
         timelimit: int = 500,
     ):
-<<<<<<< HEAD
         super().__init__(env, has_global_state, timelimit)
-=======
-        super().__init__(env, has_global_state, timelimit, add_agent_ids_to_state)
         self._env: SMAX
->>>>>>> f23fa589
 
     @cached_property
     def state_size(self) -> chex.Array:
@@ -372,32 +354,19 @@
         has_global_state: bool = False,
         timelimit: int = 1000,
     ):
-<<<<<<< HEAD
         super().__init__(env, has_global_state, timelimit)
-=======
-        super().__init__(env, has_global_state, timelimit, add_agent_ids_to_state)
         self._env: MABraxEnv
 
     @cached_property
     def n_actions(self) -> chex.Array:
         "Get the number of actions for each agent."
         return self.action_spec().shape[0]
->>>>>>> f23fa589
 
     @cached_property
     def state_size(self) -> chex.Array:
         "Get the sate size of the global observation"
-<<<<<<< HEAD
-        return self._env.env.observation_size
-=======
         brax_env = self._env.env
-        state_size = brax_env.observation_size
-        return (
-            state_size + self._env.num_agents
-            if self._env.homogenisation_method == "max" and self.add_agent_ids_to_state
-            else state_size
-        )
->>>>>>> f23fa589
+        return brax_env.observation_size
 
     def action_mask(self, wrapped_env_state: BraxState) -> Array:
         """Get action mask for each agent."""
@@ -405,18 +374,5 @@
 
     def get_global_state(self, wrapped_env_state: BraxState, obs: Dict[str, Array]) -> Array:
         """Get global state from observation and copy it for each agent."""
-<<<<<<< HEAD
-        return jnp.tile(brax_state.obs, (self.num_agents, 1))
-=======
         # Use the global state of brax.
-        global_state = jnp.tile(wrapped_env_state.obs, (self.num_agents, 1))
-
-        # Including IDs in the global state can be generally beneficial.
-        # In this case, add_agent_id=False so the agent's ID must be added to the global state.
-        if self._env.homogenisation_method == "max" and self.add_agent_ids_to_state:
-            agent_ids = jnp.eye(self.num_agents)
-            global_state = jnp.tile(wrapped_env_state.obs, (self.num_agents, 1))
-            global_state = jnp.concatenate([agent_ids, global_state], axis=-1)
-
-        return global_state
->>>>>>> f23fa589
+        return jnp.tile(wrapped_env_state.obs, (self.num_agents, 1))