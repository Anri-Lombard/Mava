--- conflicted
+++ resolved
@@ -172,17 +172,10 @@
         """Initialize the JaxMarlWrapper.
 
         Args:
-<<<<<<< HEAD
-            - env: The JaxMarl environment to wrap.
-            - has_global_state: Whether the environment has global state.
-            - time_limit: The time limit for each episode.
-=======
         ----
         - env: The JaxMarl environment to wrap.
         - has_global_state: Whether the environment has global state.
-        - timelimit: The time limit for each episode.
-
->>>>>>> 58a8eb9b
+        - time_limit: The time limit for each episode.
         """
         # Check that all specs are the same as we only support homogeneous environments, for now ;)
         homogenous_error = (
@@ -200,14 +193,8 @@
         self.num_agents = self._env.num_agents
 
         # Calling these on init to cache the values in a non-jitted context.
-<<<<<<< HEAD
-        self.state_size
-        self.action_dim
-=======
         self.state_size  # noqa: B018
         self.action_dim  # noqa: B018
-        self.num_agents  # noqa: B018
->>>>>>> 58a8eb9b
 
     def reset(
         self, key: PRNGKey
@@ -318,15 +305,6 @@
 
     @cached_property
     @abstractmethod
-<<<<<<< HEAD
-=======
-    def num_agents(self) -> chex.Array:
-        """Get the number of agents"""
-        ...
-
-    @cached_property
-    @abstractmethod
->>>>>>> 58a8eb9b
     def action_dim(self) -> chex.Array:
         """Get the actions dim for each agent."""
         ...
@@ -374,14 +352,6 @@
         return self._env.state_size
 
     @cached_property
-<<<<<<< HEAD
-=======
-    def num_agents(self) -> chex.Array:
-        """Get the number of agents"""
-        return self._env.num_agents
-
-    @cached_property
->>>>>>> 58a8eb9b
     def action_dim(self) -> chex.Array:
         """Get the actions dim for each agent."""
         single_agent_action_space = self._env.action_space(self.agents[0])
@@ -410,14 +380,6 @@
         self._env: MABraxEnv
 
     @cached_property
-<<<<<<< HEAD
-=======
-    def num_agents(self) -> chex.Array:
-        """Get the number of agents"""
-        return self._env.num_agents
-
-    @cached_property
->>>>>>> 58a8eb9b
     def action_dim(self) -> chex.Array:
         """Get the actions dim for each agent."""
         return self._env.action_space(self.agents[0]).shape[0]
