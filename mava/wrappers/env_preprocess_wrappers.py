--- conflicted
+++ resolved
@@ -54,10 +54,7 @@
             timestep, env_extras = timestep
         else:
             env_extras = {}
-<<<<<<< HEAD
-=======
-
->>>>>>> 38a31030
+
         old_observations = timestep.observation
 
         new_observations = {}
