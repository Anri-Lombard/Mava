# python3
# Copyright 2021 InstaDeep Ltd. All rights reserved.
#
# Licensed under the Apache License, Version 2.0 (the "License");
# you may not use this file except in compliance with the License.
# You may obtain a copy of the License at
#
#     http://www.apache.org/licenses/LICENSE-2.0
#
# Unless required by applicable law or agreed to in writing, software
# distributed under the License is distributed on an "AS IS" BASIS,
# WITHOUT WARRANTIES OR CONDITIONS OF ANY KIND, either express or implied.
# See the License for the specific language governing permissions and
# limitations under the License.

"""Utils for SMAC environment."""
from typing import Any, Dict, Optional, Tuple

from mava.utils.jax_training_utils import set_jax_double_precision

try:
    from smac.env import StarCraft2Env

    _found_smac = True
except ModuleNotFoundError:
    _found_smac = False

from mava.wrappers import SMACWrapper
from mava.wrappers.env_preprocess_wrappers import (
    ConcatAgentIdToObservation,
    ConcatPrevActionToObservation,
)

if _found_smac:

    def make_environment(
        map_name: str = "3m",
        concat_prev_actions: bool = False,
        concat_agent_id: bool = False,
        evaluation: bool = False,
        random_seed: Optional[int] = None,
        death_masking: bool = False,
    ) -> Tuple[Any, Dict[str, str]]:
<<<<<<< HEAD
        """Make a SMAC environment wrapper.
=======
        """Make a SMAC enviroment.
>>>>>>> 737a8140

        Args:
            map_name: the name of the scenario
            concat_prev_actions: Concat one-hot vector of agent prev_action to obs.
            concat_agent_id: Concat one-hot vector of agent ID to obs.
            evaluation: extra param for evaluation
            random_seed: seed
            death_masking: whether to mask out agent observations once dead
        """
        # Env uses int64 action space due to the use of spac.Discrete.
        set_jax_double_precision()
        env = StarCraft2Env(map_name=map_name, seed=random_seed)

        env = SMACWrapper(env, death_masking=death_masking)

        if concat_prev_actions:
            env = ConcatPrevActionToObservation(env)

        if concat_agent_id:
            env = ConcatAgentIdToObservation(env)

        environment_task_name = {"environment_name": "SMAC", "task_name": map_name}
        return env, environment_task_name<|MERGE_RESOLUTION|>--- conflicted
+++ resolved
@@ -41,11 +41,7 @@
         random_seed: Optional[int] = None,
         death_masking: bool = False,
     ) -> Tuple[Any, Dict[str, str]]:
-<<<<<<< HEAD
-        """Make a SMAC environment wrapper.
-=======
         """Make a SMAC enviroment.
->>>>>>> 737a8140
 
         Args:
             map_name: the name of the scenario
