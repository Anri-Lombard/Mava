--- conflicted
+++ resolved
@@ -138,22 +138,15 @@
     else:
         raise Exception("Pettingzoo is not installed.")
 
-<<<<<<< HEAD
-    # This should not be used with petting zoo environments since
-    # stacking is already done using supersuit.
     if stack_frames > 1:
         environment = StackObservations(environment, num_frames=stack_frames)
 
     if concat_agent_id:
         environment = ConcatAgentIdToObservation(environment)
-=======
+
     environment_task_name = {
         "environment_name": "pettingzoo_{env_type}_{env_class}",
         "task_name": env_name,
     }
 
-    if concat_agent_id:
-        environment = ConcatAgentIdToObservation(environment)  # type: ignore
->>>>>>> c20232de
-
     return environment, environment_task_name