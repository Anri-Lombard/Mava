# Copyright 2022 InstaDeep Ltd. All rights reserved.
#
# Licensed under the Apache License, Version 2.0 (the "License");
# you may not use this file except in compliance with the License.
# You may obtain a copy of the License at
#
#     http://www.apache.org/licenses/LICENSE-2.0
#
# Unless required by applicable law or agreed to in writing, software
# distributed under the License is distributed on an "AS IS" BASIS,
# WITHOUT WARRANTIES OR CONDITIONS OF ANY KIND, either express or implied.
# See the License for the specific language governing permissions and
# limitations under the License.

import copy
import time
from typing import Any, Callable, Dict, Sequence, Tuple

import chex
import distrax
import flashbax as fbx
import flax.linen as nn
import hydra
import jax
import jax.numpy as jnp
import numpy as np
import optax
from colorama import Fore, Style
from flashbax.vault import Vault
from flax.core.frozen_dict import FrozenDict
from flax.linen.initializers import constant, orthogonal
from jumanji.env import Environment
from omegaconf import DictConfig, OmegaConf
from optax._src.base import OptState
from rich.pretty import pprint

from mava.evaluator import evaluator_setup
from mava.types import (
    ActorApply,
    CriticApply,
    ExperimentOutput,
    LearnerState,
    MavaState,
    Observation,
    OptStates,
    Params,
    PPOTransition,
)
from mava.utils.checkpointing import Checkpointer
<<<<<<< HEAD
from mava.utils.jax import merge_leading_dims
from mava.utils.logger import LogEvent, MavaLogger
=======
from mava.utils.jax import merge_leading_dims, unreplicate_learner_state
>>>>>>> 9a4c0aea
from mava.utils.make_env import make

StoreExpLearnerFn = Callable[[MavaState], Tuple[ExperimentOutput[MavaState], PPOTransition]]

# Experimental config
SAVE_VAULT = True
VAULT_NAME = "ff_ippo_rware"
VAULT_UID = None  # None => timestamp
VAULT_SAVE_INTERVAL = 5


class Actor(nn.Module):
    """Actor Network."""

    action_dim: Sequence[int]

    @nn.compact
    def __call__(self, observation: Observation) -> distrax.Categorical:
        """Forward pass."""
        x = observation.agents_view

        actor_output = nn.Dense(128, kernel_init=orthogonal(np.sqrt(2)), bias_init=constant(0.0))(x)
        actor_output = nn.relu(actor_output)
        actor_output = nn.Dense(128, kernel_init=orthogonal(np.sqrt(2)), bias_init=constant(0.0))(
            actor_output
        )
        actor_output = nn.relu(actor_output)
        actor_output = nn.Dense(
            self.action_dim, kernel_init=orthogonal(0.01), bias_init=constant(0.0)
        )(actor_output)

        masked_logits = jnp.where(
            observation.action_mask,
            actor_output,
            jnp.finfo(jnp.float32).min,
        )
        actor_policy = distrax.Categorical(logits=masked_logits)

        return actor_policy


class Critic(nn.Module):
    """Critic Network."""

    @nn.compact
    def __call__(self, observation: Observation) -> chex.Array:
        """Forward pass."""

        critic_output = nn.Dense(128, kernel_init=orthogonal(np.sqrt(2)), bias_init=constant(0.0))(
            observation.agents_view
        )
        critic_output = nn.relu(critic_output)
        critic_output = nn.Dense(128, kernel_init=orthogonal(np.sqrt(2)), bias_init=constant(0.0))(
            critic_output
        )
        critic_output = nn.relu(critic_output)
        critic_output = nn.Dense(1, kernel_init=orthogonal(1.0), bias_init=constant(0.0))(
            critic_output
        )

        return jnp.squeeze(critic_output, axis=-1)


def get_learner_fn(
    env: Environment,
    apply_fns: Tuple[ActorApply, CriticApply],
    update_fns: Tuple[optax.TransformUpdateFn, optax.TransformUpdateFn],
    config: DictConfig,
) -> StoreExpLearnerFn[LearnerState]:
    """Get the learner function."""

    # Get apply and update functions for actor and critic networks.
    actor_apply_fn, critic_apply_fn = apply_fns
    actor_update_fn, critic_update_fn = update_fns

    def _update_step(learner_state: LearnerState, _: Any) -> Tuple[LearnerState, Tuple]:
        """A single update of the network.

        This function steps the environment and records the trajectory batch for
        training. It then calculates advantages and targets based on the recorded
        trajectory and updates the actor and critic networks based on the calculated
        losses.

        Args:
            learner_state (NamedTuple):
                - params (Params): The current model parameters.
                - opt_states (OptStates): The current optimizer states.
                - key (PRNGKey): The random number generator state.
                - env_state (State): The environment state.
                - last_timestep (TimeStep): The last timestep in the current trajectory.
            _ (Any): The current metrics info.
        """

        def _env_step(learner_state: LearnerState, _: Any) -> Tuple[LearnerState, PPOTransition]:
            """Step the environment."""
            params, opt_states, key, env_state, last_timestep = learner_state

            # SELECT ACTION
            key, policy_key = jax.random.split(key)
            actor_policy = actor_apply_fn(params.actor_params, last_timestep.observation)
            value = critic_apply_fn(params.critic_params, last_timestep.observation)
            action = actor_policy.sample(seed=policy_key)
            log_prob = actor_policy.log_prob(action)

            # STEP ENVIRONMENT
            env_state, timestep = jax.vmap(env.step, in_axes=(0, 0))(env_state, action)

            # LOG EPISODE METRICS
            done = jax.tree_util.tree_map(
                lambda x: jnp.repeat(x, config.system.num_agents).reshape(config.arch.num_envs, -1),
                timestep.last(),
            )
            info = {
                "episode_return": env_state.episode_return_info,
                "episode_length": env_state.episode_length_info,
            }

            transition = PPOTransition(
                done, action, value, timestep.reward, log_prob, last_timestep.observation, info
            )

            learner_state = LearnerState(params, opt_states, key, env_state, timestep)
            return learner_state, transition

        # STEP ENVIRONMENT FOR ROLLOUT LENGTH
        learner_state, traj_batch = jax.lax.scan(
            _env_step, learner_state, None, config.system.rollout_length
        )

        # CALCULATE ADVANTAGE
        params, opt_states, key, env_state, last_timestep = learner_state
        last_val = critic_apply_fn(params.critic_params, last_timestep.observation)

        def _calculate_gae(
            traj_batch: PPOTransition, last_val: chex.Array
        ) -> Tuple[chex.Array, chex.Array]:
            """Calculate the GAE."""

            def _get_advantages(gae_and_next_value: Tuple, transition: PPOTransition) -> Tuple:
                """Calculate the GAE for a single transition."""
                gae, next_value = gae_and_next_value
                done, value, reward = (
                    transition.done,
                    transition.value,
                    transition.reward,
                )
                gamma = config.system.gamma
                delta = reward + gamma * next_value * (1 - done) - value
                gae = delta + gamma * config.system.gae_lambda * (1 - done) * gae
                return (gae, value), gae

            _, advantages = jax.lax.scan(
                _get_advantages,
                (jnp.zeros_like(last_val), last_val),
                traj_batch,
                reverse=True,
                unroll=16,
            )
            return advantages, advantages + traj_batch.value

        advantages, targets = _calculate_gae(traj_batch, last_val)

        def _update_epoch(update_state: Tuple, _: Any) -> Tuple:
            """Update the network for a single epoch."""

            def _update_minibatch(train_state: Tuple, batch_info: Tuple) -> Tuple:
                """Update the network for a single minibatch."""

                # UNPACK TRAIN STATE AND BATCH INFO
                params, opt_states = train_state
                traj_batch, advantages, targets = batch_info

                def _actor_loss_fn(
                    actor_params: FrozenDict,
                    actor_opt_state: OptState,
                    traj_batch: PPOTransition,
                    gae: chex.Array,
                ) -> Tuple:
                    """Calculate the actor loss."""
                    # RERUN NETWORK
                    actor_policy = actor_apply_fn(actor_params, traj_batch.obs)
                    log_prob = actor_policy.log_prob(traj_batch.action)

                    # CALCULATE ACTOR LOSS
                    ratio = jnp.exp(log_prob - traj_batch.log_prob)
                    gae = (gae - gae.mean()) / (gae.std() + 1e-8)
                    loss_actor1 = ratio * gae
                    loss_actor2 = (
                        jnp.clip(
                            ratio,
                            1.0 - config.system.clip_eps,
                            1.0 + config.system.clip_eps,
                        )
                        * gae
                    )
                    loss_actor = -jnp.minimum(loss_actor1, loss_actor2)
                    loss_actor = loss_actor.mean()
                    entropy = actor_policy.entropy().mean()

                    total_loss_actor = loss_actor - config.system.ent_coef * entropy
                    return total_loss_actor, (loss_actor, entropy)

                def _critic_loss_fn(
                    critic_params: FrozenDict,
                    critic_opt_state: OptState,
                    traj_batch: PPOTransition,
                    targets: chex.Array,
                ) -> Tuple:
                    """Calculate the critic loss."""
                    # RERUN NETWORK
                    value = critic_apply_fn(critic_params, traj_batch.obs)

                    # CALCULATE VALUE LOSS
                    value_pred_clipped = traj_batch.value + (value - traj_batch.value).clip(
                        -config.system.clip_eps, config.system.clip_eps
                    )
                    value_losses = jnp.square(value - targets)
                    value_losses_clipped = jnp.square(value_pred_clipped - targets)
                    value_loss = 0.5 * jnp.maximum(value_losses, value_losses_clipped).mean()

                    critic_total_loss = config.system.vf_coef * value_loss
                    return critic_total_loss, (value_loss)

                # CALCULATE ACTOR LOSS
                actor_grad_fn = jax.value_and_grad(_actor_loss_fn, has_aux=True)
                actor_loss_info, actor_grads = actor_grad_fn(
                    params.actor_params, opt_states.actor_opt_state, traj_batch, advantages
                )

                # CALCULATE CRITIC LOSS
                critic_grad_fn = jax.value_and_grad(_critic_loss_fn, has_aux=True)
                critic_loss_info, critic_grads = critic_grad_fn(
                    params.critic_params, opt_states.critic_opt_state, traj_batch, targets
                )

                # Compute the parallel mean (pmean) over the batch.
                # This calculation is inspired by the Anakin architecture demo notebook.
                # available at https://tinyurl.com/26tdzs5x
                # This pmean could be a regular mean as the batch axis is on the same device.
                actor_grads, actor_loss_info = jax.lax.pmean(
                    (actor_grads, actor_loss_info), axis_name="batch"
                )
                # pmean over devices.
                actor_grads, actor_loss_info = jax.lax.pmean(
                    (actor_grads, actor_loss_info), axis_name="device"
                )

                critic_grads, critic_loss_info = jax.lax.pmean(
                    (critic_grads, critic_loss_info), axis_name="batch"
                )
                # pmean over devices.
                critic_grads, critic_loss_info = jax.lax.pmean(
                    (critic_grads, critic_loss_info), axis_name="device"
                )

                # UPDATE ACTOR PARAMS AND OPTIMISER STATE
                actor_updates, actor_new_opt_state = actor_update_fn(
                    actor_grads, opt_states.actor_opt_state
                )
                actor_new_params = optax.apply_updates(params.actor_params, actor_updates)

                # UPDATE CRITIC PARAMS AND OPTIMISER STATE
                critic_updates, critic_new_opt_state = critic_update_fn(
                    critic_grads, opt_states.critic_opt_state
                )
                critic_new_params = optax.apply_updates(params.critic_params, critic_updates)

                # PACK NEW PARAMS AND OPTIMISER STATE
                new_params = Params(actor_new_params, critic_new_params)
                new_opt_state = OptStates(actor_new_opt_state, critic_new_opt_state)

                # PACK LOSS INFO
                total_loss = actor_loss_info[0] + critic_loss_info[0]
                value_loss = critic_loss_info[1]
                actor_loss = actor_loss_info[1][0]
                entropy = actor_loss_info[1][1]
                loss_info = {
                    "total_loss": total_loss,
                    "value_loss": value_loss,
                    "actor_loss": actor_loss,
                    "entropy": entropy,
                }

                return (new_params, new_opt_state), loss_info

            params, opt_states, traj_batch, advantages, targets, key = update_state
            key, shuffle_key = jax.random.split(key)

            # SHUFFLE MINIBATCHES
            batch_size = config.system.rollout_length * config.arch.num_envs
            permutation = jax.random.permutation(shuffle_key, batch_size)
            batch = (traj_batch, advantages, targets)
            batch = jax.tree_util.tree_map(lambda x: merge_leading_dims(x, 2), batch)
            shuffled_batch = jax.tree_util.tree_map(
                lambda x: jnp.take(x, permutation, axis=0), batch
            )
            minibatches = jax.tree_util.tree_map(
                lambda x: jnp.reshape(x, [config.system.num_minibatches, -1] + list(x.shape[1:])),
                shuffled_batch,
            )

            # UPDATE MINIBATCHES
            (params, opt_states), loss_info = jax.lax.scan(
                _update_minibatch, (params, opt_states), minibatches
            )

            update_state = (params, opt_states, traj_batch, advantages, targets, key)
            return update_state, loss_info

        update_state = (params, opt_states, traj_batch, advantages, targets, key)

        # UPDATE EPOCHS
        update_state, loss_info = jax.lax.scan(
            _update_epoch, update_state, None, config.system.ppo_epochs
        )

        params, opt_states, traj_batch, advantages, targets, key = update_state
        learner_state = LearnerState(params, opt_states, key, env_state, last_timestep)
        metric = traj_batch.info
        return learner_state, (metric, loss_info, traj_batch)

    def learner_fn(
        learner_state: LearnerState,
    ) -> Tuple[ExperimentOutput[LearnerState], PPOTransition]:
        """Learner function.

        This function represents the learner, it updates the network parameters
        by iteratively applying the `_update_step` function for a fixed number of
        updates. The `_update_step` function is vectorized over a batch of inputs.

        Args:
            learner_state (NamedTuple):
                - params (Params): The initial model parameters.
                - opt_states (OptStates): The initial optimizer state.
                - key (chex.PRNGKey): The random number generator state.
                - env_state (LogEnvState): The environment state.
                - timesteps (TimeStep): The initial timestep in the initial trajectory.
        """

        batched_update_step = jax.vmap(_update_step, in_axes=(0, None), axis_name="batch")

        learner_state, (episode_info, loss_info, traj_batch) = jax.lax.scan(
            batched_update_step, learner_state, None, config.system.num_updates_per_eval
        )
        return (
            ExperimentOutput(
                learner_state=learner_state,
                episode_metrics=episode_info,
                train_metrics=loss_info,
            ),
            traj_batch,
        )

    return learner_fn


def learner_setup(
    env: Environment, keys: chex.Array, config: DictConfig
) -> Tuple[StoreExpLearnerFn[LearnerState], Actor, LearnerState]:
    """Initialise learner_fn, network, optimiser, environment and states."""
    # Get available TPU cores.
    n_devices = len(jax.devices())

    # Get number of actions and agents.
    num_actions = int(env.action_spec().num_values[0])
    num_agents = env.action_spec().shape[0]
    config.system.num_agents = num_agents
    config.system.num_actions = num_actions

    # PRNG keys.
    key, key_p = keys

    # Define network and optimiser.
    actor_network = Actor(config.system.num_actions)
    critic_network = Critic()
    actor_optim = optax.chain(
        optax.clip_by_global_norm(config.system.max_grad_norm),
        optax.adam(config.system.actor_lr, eps=1e-5),
    )
    critic_optim = optax.chain(
        optax.clip_by_global_norm(config.system.max_grad_norm),
        optax.adam(config.system.critic_lr, eps=1e-5),
    )

    # Initialise observation: Select only obs for a single agent.
    init_x = env.observation_spec().generate_value()
    init_x = jax.tree_util.tree_map(lambda x: x[0], init_x)
    init_x = jax.tree_util.tree_map(lambda x: x[None, ...], init_x)

    # Initialise actor params and optimiser state.
    actor_params = actor_network.init(key_p, init_x)
    actor_opt_state = actor_optim.init(actor_params)

    # Initialise critic params and optimiser state.
    critic_params = critic_network.init(key_p, init_x)
    critic_opt_state = critic_optim.init(critic_params)

    # Load model from checkpoint if specified.
    if config.logger.checkpointing.load_model:
        loaded_checkpoint = Checkpointer(
            model_name=config.logger.system_name,
            **config.logger.checkpointing.load_args,  # Other checkpoint args
        )
        # Restore the learner state from the checkpoint
        restored_params, _ = loaded_checkpoint.restore_params(
            input_params=Params(actor_params, critic_params)
        )
        # Update the params
        actor_params, critic_params = restored_params.actor_params, restored_params.critic_params

    # Vmap network apply function over number of agents.
    vmapped_actor_network_apply_fn = jax.vmap(
        actor_network.apply,
        in_axes=(None, 1),
        out_axes=(1),
    )
    vmapped_critic_network_apply_fn = jax.vmap(
        critic_network.apply,
        in_axes=(None, 1),
        out_axes=(1),
    )

    # Pack apply and update functions.
    apply_fns = (vmapped_actor_network_apply_fn, vmapped_critic_network_apply_fn)
    update_fns = (actor_optim.update, critic_optim.update)

    # Get batched iterated update and replicate it to pmap it over cores.
    learn = get_learner_fn(env, apply_fns, update_fns, config)
    learn = jax.pmap(learn, axis_name="device")

    # Broadcast params and optimiser state to cores and batch.
    broadcast = lambda x: jnp.broadcast_to(
        x, (n_devices, config.system.update_batch_size) + x.shape
    )

    actor_params = jax.tree_map(broadcast, actor_params)
    actor_opt_state = jax.tree_map(broadcast, actor_opt_state)
    critic_params = jax.tree_map(broadcast, critic_params)
    critic_opt_state = jax.tree_map(broadcast, critic_opt_state)

    # Initialise environment states and timesteps.
    key, *env_keys = jax.random.split(
        key, n_devices * config.system.update_batch_size * config.arch.num_envs + 1
    )
    env_states, timesteps = jax.vmap(env.reset, in_axes=(0))(
        jnp.stack(env_keys),
    )

    # Split keys for each core.
    key, *step_keys = jax.random.split(key, n_devices * config.system.update_batch_size + 1)

    # Add dimension to pmap over.
    reshape_step_keys = lambda x: x.reshape(
        (n_devices, config.system.update_batch_size) + x.shape[1:]
    )
    step_keys = reshape_step_keys(jnp.stack(step_keys))
    reshape_states = lambda x: x.reshape(
        (n_devices, config.system.update_batch_size, config.arch.num_envs) + x.shape[1:]
    )
    env_states = jax.tree_util.tree_map(reshape_states, env_states)
    timesteps = jax.tree_util.tree_map(reshape_states, timesteps)

    params = Params(actor_params, critic_params)
    opt_states = OptStates(actor_opt_state, critic_opt_state)

    init_learner_state = LearnerState(params, opt_states, step_keys, env_states, timesteps)
    return learn, actor_network, init_learner_state


# TODO: fix cognitive complexity
def run_experiment(_config: DictConfig) -> None:  # noqa: CCR001
    """Runs experiment."""
    # Logger setup
    config = copy.deepcopy(_config)
    logger = MavaLogger(config)

    # Create the enviroments for train and eval.
    env, eval_env = make(config=config)

    # PRNG keys.
    key, key_e, key_p = jax.random.split(jax.random.PRNGKey(config.system.seed), num=3)

    # Setup learner.
    learn, actor_network, learner_state = learner_setup(env, (key, key_p), config)

    # Setup evaluator.
    evaluator, absolute_metric_evaluator, (trained_params, eval_keys) = evaluator_setup(
        eval_env=eval_env,
        key_e=key_e,
        network=actor_network,
        params=learner_state.params.actor_params,
        config=config,
    )

    # Calculate total timesteps.
    n_devices = len(jax.devices())

    config.system.num_updates_per_eval = config.system.num_updates // config.arch.num_evaluation
    steps_per_rollout = (
        n_devices
        * config.system.num_updates_per_eval
        * config.system.rollout_length
        * config.system.update_batch_size
        * config.arch.num_envs
    )
    # Get total_timesteps
    config.system.total_timesteps = (
        n_devices
        * config.system.num_updates
        * config.system.rollout_length
        * config.system.update_batch_size
        * config.arch.num_envs
    )
    cfg: Dict = OmegaConf.to_container(config, resolve=True)
    cfg["arch"]["devices"] = jax.devices()
    pprint(cfg)

    # Set up checkpointer
    save_checkpoint = config.logger.checkpointing.save_model
    if save_checkpoint:
        checkpointer = Checkpointer(
            metadata=config,  # Save all config as metadata in the checkpoint
            model_name=config.logger.system_name,
            **config.logger.checkpointing.save_args,  # Checkpoint args
        )

    dummy_flashbax_transition = {
        "done": jnp.zeros((config.system.num_agents,), dtype=bool),
        "action": jnp.zeros((config.system.num_agents,), dtype=jnp.int32),
        "reward": jnp.zeros((config.system.num_agents,), dtype=jnp.float32),
        "observation": jnp.zeros(
            (
                config.system.num_agents,
                env.observation_spec().agents_view.shape[1],
            ),
            dtype=jnp.float32,
        ),
        "legal_action_mask": jnp.zeros(
            (
                config.system.num_agents,
                config.system.num_actions,
            ),
            dtype=bool,
        ),
    }

    buffer = fbx.make_flat_buffer(
        max_length=int(5e5),  # Max number of transitions to store
        min_length=int(1),
        sample_batch_size=1,
        add_sequences=True,
        add_batch_size=(
            n_devices
            * config.system.num_updates_per_eval
            * config.system.update_batch_size
            * config.arch.num_envs
        ),
    )
    buffer_state = buffer.init(
        dummy_flashbax_transition,
    )

    # Shape legend:
    # D: Number of devices
    # NU: Number of updates per evaluation
    # UB: Update batch size
    # T: Time steps per rollout
    # NE: Number of environments

    @jax.jit
    def _reshape_experience(experience: Dict[str, chex.Array]) -> Dict[str, chex.Array]:
        """Reshape experience to match buffer."""

        # Swap the T and NE axes (D, NU, UB, T, NE, ...) -> (D, NU, UB, NE, T, ...)
        experience: Dict[str, chex.Array] = jax.tree_map(lambda x: x.swapaxes(3, 4), experience)
        # Merge 4 leading dimensions into 1. (D, NU, UB, NE, T ...) -> (D * NU * UB * NE, T, ...)
        experience: Dict[str, chex.Array] = jax.tree_map(
            lambda x: x.reshape(-1, *x.shape[4:]), experience
        )
        return experience

    # Use vault to record experience
    if SAVE_VAULT:
        vault = Vault(
            vault_name=VAULT_NAME,
            init_fbx_state=buffer_state,
            vault_uid=VAULT_UID,
        )

    # Run experiment for a total number of evaluations.
    max_episode_return = jnp.float32(0.0)
    best_params = None
    for eval_step in range(config.arch.num_evaluation):
        # Train.
        start_time = time.time()

        learner_output, experience_to_store = learn(learner_state)

        # Record data into the vault
        if SAVE_VAULT:
            # Pack transition
            flashbax_transition = _reshape_experience(
                {
                    # (D, NU, UB, T, NE, ...)
                    "done": experience_to_store.done,
                    "action": experience_to_store.action,
                    "reward": experience_to_store.reward,
                    "observation": experience_to_store.obs.agents_view,
                    "legal_action_mask": experience_to_store.obs.action_mask,
                }
            )
            # Add to fbx buffer
            buffer_state = buffer.add(buffer_state, flashbax_transition)

            # Save buffer into vault
            if eval_step % VAULT_SAVE_INTERVAL == 0:
                write_length = vault.write(buffer_state)
                print(f"(Wrote {write_length}) Vault index = {vault.vault_index}")

        jax.block_until_ready(learner_output)

        # Log the results of the training.
        elapsed_time = time.time() - start_time
        t = steps_per_rollout * (eval_step + 1)
        learner_output.episode_metrics["steps_per_second"] = steps_per_rollout / elapsed_time
        learner_output.episode_metrics["timestep"] = t

        logger.log(learner_output.episode_metrics, t, eval_step, LogEvent.ACT)
        logger.log(learner_output.train_metrics, t, eval_step, LogEvent.TRAIN)

        # Prepare for evaluation.
        start_time = time.time()
        trained_params = jax.tree_util.tree_map(
            lambda x: x[:, 0, ...],
            learner_output.learner_state.params.actor_params,  # Select only actor params
        )
        key_e, *eval_keys = jax.random.split(key_e, n_devices + 1)
        eval_keys = jnp.stack(eval_keys)
        eval_keys = eval_keys.reshape(n_devices, -1)

        # Evaluate.
        evaluator_output = evaluator(trained_params, eval_keys)
        jax.block_until_ready(evaluator_output)

        # Log the results of the evaluation.
        elapsed_time = time.time() - start_time
        episode_return = jnp.mean(evaluator_output.episode_metrics["episode_return"])

        evaluator_output.episode_metrics["steps_per_second"] = steps_per_rollout / elapsed_time
        logger.log(evaluator_output.episode_metrics, t, eval_step, LogEvent.EVAL)

        if save_checkpoint:
            # Save checkpoint of learner state
            checkpointer.save(
<<<<<<< HEAD
                timestep=steps_per_rollout * (eval_step + 1),
                unreplicated_learner_state=jax_utils.unreplicate(learner_output.learner_state),
=======
                timestep=steps_per_rollout * (i + 1),
                unreplicated_learner_state=unreplicate_learner_state(learner_output.learner_state),
>>>>>>> 9a4c0aea
                episode_return=episode_return,
            )

        if config.arch.absolute_metric and max_episode_return <= episode_return:
            best_params = copy.deepcopy(trained_params)
            max_episode_return = episode_return

        # Update runner state to continue training.
        learner_state = learner_output.learner_state

    # Final write to vault for any remaining data
    vault.write(buffer_state)

    # Measure absolute metric.
    if config.arch.absolute_metric:
        start_time = time.time()

        key_e, *eval_keys = jax.random.split(key_e, n_devices + 1)
        eval_keys = jnp.stack(eval_keys)
        eval_keys = eval_keys.reshape(n_devices, -1)

        evaluator_output = absolute_metric_evaluator(best_params, eval_keys)
        jax.block_until_ready(evaluator_output)

        elapsed_time = time.time() - start_time

        t = steps_per_rollout * (eval_step + 1)
        evaluator_output.episode_metrics["steps_per_second"] = steps_per_rollout / elapsed_time
        logger.log(evaluator_output.episode_metrics, t, eval_step, LogEvent.ABSOLUTE)

    # Stop logger
    logger.stop()


@hydra.main(config_path="../configs", config_name="default_ff_ippo.yaml", version_base="1.2")
def hydra_entry_point(cfg: DictConfig) -> None:
    """Experiment entry point."""
    # Allow dynamic attributes.
    OmegaConf.set_struct(cfg, False)

    # Allow dynamic attributes.
    OmegaConf.set_struct(cfg, False)

    # Run experiment.
    run_experiment(cfg)

    print(f"{Fore.CYAN}{Style.BRIGHT}IPPO experiment completed{Style.RESET_ALL}")


if __name__ == "__main__":
    hydra_entry_point()<|MERGE_RESOLUTION|>--- conflicted
+++ resolved
@@ -47,12 +47,8 @@
     PPOTransition,
 )
 from mava.utils.checkpointing import Checkpointer
-<<<<<<< HEAD
-from mava.utils.jax import merge_leading_dims
 from mava.utils.logger import LogEvent, MavaLogger
-=======
 from mava.utils.jax import merge_leading_dims, unreplicate_learner_state
->>>>>>> 9a4c0aea
 from mava.utils.make_env import make
 
 StoreExpLearnerFn = Callable[[MavaState], Tuple[ExperimentOutput[MavaState], PPOTransition]]
@@ -707,13 +703,8 @@
         if save_checkpoint:
             # Save checkpoint of learner state
             checkpointer.save(
-<<<<<<< HEAD
                 timestep=steps_per_rollout * (eval_step + 1),
-                unreplicated_learner_state=jax_utils.unreplicate(learner_output.learner_state),
-=======
-                timestep=steps_per_rollout * (i + 1),
                 unreplicated_learner_state=unreplicate_learner_state(learner_output.learner_state),
->>>>>>> 9a4c0aea
                 episode_return=episode_return,
             )
 
