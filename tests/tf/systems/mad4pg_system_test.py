--- conflicted
+++ resolved
@@ -43,12 +43,8 @@
         # networks
         network_factory = lp_utils.partial_kwargs(
             mad4pg.make_default_networks,
-<<<<<<< HEAD
-            policy_networks_layer_sizes=(2, 2),
-=======
-            policy_networks_layer_sizes=(32, 32),
-            critic_networks_layer_sizes=(64, 64),
->>>>>>> 2b81ee48
+            policy_networks_layer_sizes=(32, 32),
+            critic_networks_layer_sizes=(64, 64),
             vmin=-10,
             vmax=50,
         )
@@ -99,12 +95,8 @@
         network_factory = lp_utils.partial_kwargs(
             mad4pg.make_default_networks,
             architecture_type=ArchitectureType.recurrent,
-<<<<<<< HEAD
-            policy_networks_layer_sizes=(2, 2),
-=======
-            policy_networks_layer_sizes=(32, 32),
-            critic_networks_layer_sizes=(64, 64),
->>>>>>> 2b81ee48
+            policy_networks_layer_sizes=(32, 32),
+            critic_networks_layer_sizes=(64, 64),
             vmin=-10,
             vmax=50,
         )
@@ -159,12 +151,8 @@
         # networks
         network_factory = lp_utils.partial_kwargs(
             mad4pg.make_default_networks,
-<<<<<<< HEAD
-            policy_networks_layer_sizes=(2, 2),
-=======
-            policy_networks_layer_sizes=(32, 32),
-            critic_networks_layer_sizes=(64, 64),
->>>>>>> 2b81ee48
+            policy_networks_layer_sizes=(32, 32),
+            critic_networks_layer_sizes=(64, 64),
             vmin=-10,
             vmax=50,
         )
@@ -218,12 +206,8 @@
         # networks
         network_factory = lp_utils.partial_kwargs(
             mad4pg.make_default_networks,
-<<<<<<< HEAD
-            policy_networks_layer_sizes=(2, 2),
-=======
-            policy_networks_layer_sizes=(32, 32),
-            critic_networks_layer_sizes=(64, 64),
->>>>>>> 2b81ee48
+            policy_networks_layer_sizes=(32, 32),
+            critic_networks_layer_sizes=(64, 64),
             vmin=-10,
             vmax=50,
         )
