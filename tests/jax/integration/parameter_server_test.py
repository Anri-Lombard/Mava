--- conflicted
+++ resolved
@@ -25,16 +25,14 @@
 import pytest
 from acme.jax import savers
 
-<<<<<<< HEAD
-from mava.systems.jax import System, mappo
-=======
+
+
 from mava.components.jax import building
 from mava.components.jax.building.adders import ParallelTransitionAdderSignature
 from mava.components.jax.updating.parameter_server import DefaultParameterServer
 from mava.specs import DesignSpec
 from mava.systems.jax import ParameterServer, ippo
 from mava.systems.jax.system import System
->>>>>>> dd18b184
 from mava.utils.environments import debugging_utils
 from mava.utils.loggers import logger_utils
 
@@ -56,7 +54,6 @@
     )
 
     # Networks.
-<<<<<<< HEAD
     def network_factory(*args: Any, **kwargs: Any) -> Any:
         return mappo.make_default_networks(  # type: ignore
             policy_layer_sizes=(32, 32),
@@ -84,9 +81,6 @@
         optax.clip_by_global_norm(40.0),
         optax.adam(1e-4),
     )
-=======
-    network_factory = ippo.make_default_networks
->>>>>>> dd18b184
 
     # Build the test_system
     test_system.build(
