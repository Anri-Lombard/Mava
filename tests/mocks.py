# python3
# Copyright 2021 InstaDeep Ltd. All rights reserved.
#
# Licensed under the Apache License, Version 2.0 (the "License");
# you may not use this file except in compliance with the License.
# You may obtain a copy of the License at
#
#     http://www.apache.org/licenses/LICENSE-2.0
#
# Unless required by applicable law or agreed to in writing, software
# distributed under the License is distributed on an "AS IS" BASIS,
# WITHOUT WARRANTIES OR CONDITIONS OF ANY KIND, either express or implied.
# See the License for the specific language governing permissions and
# limitations under the License.

import abc
import copy
import functools
from dataclasses import dataclass, field
from types import SimpleNamespace
from typing import Any, Callable, Dict, List, Optional, Sequence, Tuple, Union

import dm_env
import jax
import numpy as np
import reverb
from acme import specs as acme_specs
from acme.specs import EnvironmentSpec
from acme.testing.fakes import Actor as ActorMock
from acme.testing.fakes import ContinuousEnvironment, DiscreteEnvironment
from acme.testing.fakes import Environment as MockedEnvironment
from acme.testing.fakes import _generate_from_spec, _validate_spec
from reverb import rate_limiters, reverb_types

from mava import core, specs
from mava.components import Component
from mava.components.building.data_server import (
    OffPolicyDataServerConfig,
    OnPolicyDataServerConfig,
)
from mava.core_jax import SystemBuilder
from mava.environment_loop import ParallelEnvironmentLoop
from mava.specs import DesignSpec, MAEnvironmentSpec
from mava.systems.system import System
from mava.types import OLT, NestedArray, Observation
from mava.utils.builder_utils import convert_specs
from mava.utils.wrapper_utils import convert_np_type, parameterized_restart
from mava.wrappers.env_wrappers import ParallelEnvWrapper
from tests.enums import MockedEnvironments

"""Mock Objects for Tests"""


class MockedExecutor(ActorMock, core.Executor):
    """Mock Executor Class."""

    def __init__(self, spec: specs.EnvironmentSpec):
        """Initialise mock executor."""
        super().__init__(spec)
        self._specs = spec
        self._evaluator = False

    def select_actions(
        self, observations: Dict[str, NestedArray]
    ) -> Dict[str, NestedArray]:
        """Select actions over all agents."""
        return {
            agent: _generate_from_spec(self._spec[agent].actions)
            for agent, observation in observations.items()
        }

    def select_action(self, agent: str, observation: NestedArray) -> Union[float, int]:
        """Select action for single agent."""
        return _generate_from_spec(self._spec[agent].actions)

    def observe_first(
        self,
        timestep: dm_env.TimeStep,
        extras: Dict[str, NestedArray] = {},
    ) -> None:
        """Observe first environment state."""
        for agent, observation_spec in self._specs.items():
            _validate_spec(
                observation_spec.observations,
                timestep.observation[agent],
            )
        if extras:
            _validate_spec(extras)

    def agent_observe_first(self, agent: str, timestep: dm_env.TimeStep) -> None:
        """Agent observe first environment state."""
        _validate_spec(self._spec[agent].observations, timestep.observation)

    def observe(
        self,
        action: Dict[str, NestedArray],
        next_timestep: dm_env.TimeStep,
        next_extras: Dict[str, NestedArray] = {},
    ) -> None:
        """Observe environment."""

        for agent, observation_spec in self._spec.items():
            if agent in action.keys():
                _validate_spec(observation_spec.actions, action[agent])

            if agent in next_timestep.reward.keys():
                _validate_spec(observation_spec.rewards, next_timestep.reward[agent])

            if agent in next_timestep.discount.keys():
                _validate_spec(
                    observation_spec.discounts, next_timestep.discount[agent]
                )

            if next_timestep.observation and agent in next_timestep.observation.keys():
                _validate_spec(
                    observation_spec.observations, next_timestep.observation[agent]
                )
        if next_extras:
            _validate_spec(next_extras)

    def agent_observe(
        self,
        agent: str,
        action: Union[float, int, NestedArray],
        next_timestep: dm_env.TimeStep,
    ) -> None:
        """Observation of agent."""
        observation_spec = self._spec[agent]
        _validate_spec(observation_spec.actions, action)
        _validate_spec(observation_spec.rewards, next_timestep.reward)
        _validate_spec(observation_spec.discounts, next_timestep.discount)


class MockedSystem(MockedExecutor):
    """Mocked System Class."""

    def __init__(
        self,
        specs: specs.EnvironmentSpec,
    ):
        """Initialise a mock system."""
        super().__init__(specs)
        self._specs = specs

        # Initialize Mock Vars
        self.variables: Dict = {}
        network_type = "mlp"
        self.variables[network_type] = {}
        for agent in self._specs.keys():
            self.variables[network_type][agent] = np.random.rand(5, 5)

    def get_variables(self, names: Sequence[str]) -> Dict[str, Dict[str, Any]]:
        """Get system variables."""
        variables: Dict = {}
        for network_type in names:
            variables[network_type] = {
                agent: self.variables[network_type][agent] for agent in self.agents
            }
        return variables


"""Function returns a Multi-agent env, of type base_class.
base_class: DiscreteEnvironment or ContinuousEnvironment. """


def get_ma_environment(
    base_class: Union[DiscreteEnvironment, ContinuousEnvironment]
) -> Any:
    """Gets an environment."""

<<<<<<< HEAD
    class MockedMAEnvironment(base_class):  # type: ignore
=======
    class MockedEnvironment(base_class):  # type: ignore
>>>>>>> 737a8140
        """Mocked Multi-Agent Environment.

        This simply creates multiple agents, with a spec per agent
        and updates the spec functions of base_class.
        """

        def __init__(self, *args: Any, **kwargs: Any) -> None:
            base_class.__init__(self, *args, **kwargs)
            self._agents = ["agent_0", "agent_1", "agent_2"]
            self._possible_agents = self.agents
            self.num_agents = len(self.agents)

            multi_agent_specs = {}
            for agent in self.agents:
                spec = self._spec
                actions = spec.actions
                rewards = spec.rewards
                discounts = spec.discounts

                # Observation spec needs to be an OLT
                ma_observation_spec = self.observation_spec()
                multi_agent_specs[agent] = EnvironmentSpec(
                    observations=ma_observation_spec,
                    actions=actions,
                    rewards=rewards,
                    discounts=discounts,
                )

            self._specs = multi_agent_specs

        def extras_spec(self) -> Dict:
            return {}

        def reward_spec(self) -> Dict[str, acme_specs.Array]:
            reward_specs = {}
            for agent in self.agents:
                reward_specs[agent] = super().reward_spec()
            return reward_specs

        def discount_spec(self) -> Dict[str, acme_specs.BoundedArray]:
            discount_specs = {}
            for agent in self.agents:
                discount_specs[agent] = super().discount_spec()
            return discount_specs

        @property
        def agents(self) -> List:
            return self._agents

        @property
        def possible_agents(self) -> List:
            return self._possible_agents

        @property
        def env_done(self) -> bool:
            return not self.agents

    return MockedEnvironment


"""Class that updates functions for parallel environment.
This class should be inherited with a MockedEnvironment. """


class ParallelEnvironment(MockedEnvironment, ParallelEnvWrapper):
    def __init__(self, agents: List, specs: EnvironmentSpec) -> None:
        """Initialise mock parallel environment."""
        self._agents = agents
        self._specs = specs

    def action_spec(
        self,
    ) -> Dict[str, Union[acme_specs.DiscreteArray, acme_specs.BoundedArray]]:
        """Return action spec."""
        action_spec = {}
        for agent in self.agents:
            action_spec[agent] = super().action_spec()
        return action_spec

    def observation_spec(self) -> Observation:
        """Return observation spec."""
        observation_specs = {}
        for agent in self.agents:
            legals = self.action_spec()[agent]
            terminal = acme_specs.Array(
                (1,),
                np.float32,
            )

            observation_specs[agent] = OLT(
                observation=super().observation_spec(),
                legal_actions=legals,
                terminal=terminal,
            )
        return observation_specs

    def _generate_fake_observation(self) -> Observation:
        return _generate_from_spec(self.observation_spec())

    def reset(self) -> dm_env.TimeStep:
        """Reset the environment."""
        observations = {}
        for agent in self.agents:
            observation = self._generate_fake_observation()
            observations[agent] = observation

        rewards = {agent: convert_np_type("float32", 0) for agent in self.agents}
        discounts = {agent: convert_np_type("float32", 1) for agent in self.agents}

        self._step = 1
        return parameterized_restart(rewards, discounts, observations)  # type: ignore

    def step(
        self, actions: Dict[str, Union[float, int, NestedArray]]
    ) -> dm_env.TimeStep:
        """Step the environment."""

        # Return a reset timestep if we haven't touched the environment yet.
        if not self._step:
            return self.reset()

        for agent, action in actions.items():
            _validate_spec(self._specs[agent].actions, action)

        observation = {
            agent: self._generate_fake_observation() for agent in self.agents
        }
        reward = {agent: self._generate_fake_reward() for agent in self.agents}
        discount = {agent: self._generate_fake_discount() for agent in self.agents}

        if self._episode_length and (self._step == self._episode_length):
            self._step = 0
            # We can't use dm_env.termination directly because then the discount
            # wouldn't necessarily conform to the spec (if eg. we want float32).
            return dm_env.TimeStep(dm_env.StepType.LAST, reward, discount, observation)
        else:
            self._step += 1
            return dm_env.transition(
                reward=reward, observation=observation, discount=discount
            )


"""Mocked Multi-Agent Discrete Environment"""


DiscreteMAEnvironment = get_ma_environment(DiscreteEnvironment)
ContinuousMAEnvironment = get_ma_environment(ContinuousEnvironment)


<<<<<<< HEAD
class MockedMADiscreteEnvironment(
    DiscreteMAEnvironment, DiscreteEnvironment  # type: ignore
):  # type: ignore
=======
class MockedMADiscreteEnvironment(DiscreteMAEnvironment, DiscreteEnvironment):  # type: ignore # noqa: E501
>>>>>>> 737a8140
    def __init__(self, *args: Any, **kwargs: Any):
        """Initialise mock discrete environment."""
        DiscreteMAEnvironment.__init__(self, *args, **kwargs)


"""Mocked Multi-Agent Continuous Environment"""


class MockedMAContinuousEnvironment(
    ContinuousMAEnvironment, ContinuousEnvironment  # type: ignore
):
    def __init__(self, *args: Any, **kwargs: Any):
        """Initialise mock continuous environment."""
        ContinuousMAEnvironment.__init__(self, *args, **kwargs)


"""Mocked Multi-Agent Parallel Discrete Environment"""


class ParallelMADiscreteEnvironment(ParallelEnvironment, MockedMADiscreteEnvironment):
    """Initialise mock discrete parallel environment."""

    def __init__(self, *args: Any, **kwargs: Any):
        """Initialise mock discrete parallel environment."""
        MockedMADiscreteEnvironment.__init__(self, *args, **kwargs)
        ParallelEnvironment.__init__(self, self.agents, self._specs)


"""Mocked Multi-Agent Parallel Continuous Environment"""


class ParallelMAContinuousEnvironment(
    ParallelEnvironment, MockedMAContinuousEnvironment
):
    def __init__(self, *args: Any, **kwargs: Any):
        """Initialise mock continuous parallel environment."""
        MockedMAContinuousEnvironment.__init__(self, *args, **kwargs)
        ParallelEnvironment.__init__(self, self.agents, self._specs)


"""Mocked Multi-Agent Sequential Continuous Environment"""


# Mock components to feed to the builder
@dataclass
class MockAdderConfig:
    adder_param: float = 2.7


class MockAdderClass:
    def __init__(
        self,
    ) -> None:
        """_summary_"""
        pass

    def add_first(
        self, timestep: dm_env.TimeStep, extras: Dict[str, NestedArray] = {}
    ) -> None:
        """_summary_

        Args:
            timestep : _description_
            extras : _description_.
        """
        pass

    def add(
        self,
        actions: Dict[str, NestedArray],
        next_timestep: dm_env.TimeStep,
        next_extras: Dict[str, NestedArray] = {},
    ) -> None:
        """_summary_

        Args:
            actions : _description_
            next_timestep : _description_
            next_extras : _description_.
        """
        pass


class MockAdder(Component):
    def __init__(self, config: MockAdderConfig = MockAdderConfig()) -> None:
        """Mock system component."""
        self.config = config

    def on_building_executor_adder(self, builder: SystemBuilder) -> None:
        """_summary_"""
        builder.store.adder = MockAdderClass()

    @staticmethod
    def name() -> str:
        """Static method that returns component name."""
        return "executor_adder"


def make_fake_env_specs() -> MAEnvironmentSpec:
    """_summary_

    Returns:
        _description_
    """
    agents = ["agent_0", "agent_1"]
    env_spec = {}
    for agent in agents:
        env_spec[agent] = acme_specs.EnvironmentSpec(
            observations=acme_specs.Array(shape=(10, 5), dtype=np.float32),
            actions=acme_specs.DiscreteArray(num_values=3),
            rewards=acme_specs.Array(shape=(), dtype=np.float32),
            discounts=acme_specs.BoundedArray(
                shape=(), dtype=np.float32, minimum=0.0, maximum=1.0
            ),
        )
    return MAEnvironmentSpec(
        environment=None,
        agent_environment_specs=env_spec,
        extras_specs={"extras": acme_specs.Array(shape=(), dtype=np.float32)},
    )


def make_fake_env(
    env_name: MockedEnvironments = MockedEnvironments.Mocked_Dicrete,
    evaluation: bool = False,
) -> Any:
    """Func that creates a fake env.

    Args:
        env_name : env name.
        evaluation: whether env is used for eval or not.
            Not sure we should use this in spec.

    Raises:
        Exception: no matching env.

    Returns:
        mock env.
    """
    del evaluation
    env = ParallelMADiscreteEnvironment(
        num_actions=18,
        num_observations=2,
        obs_shape=(84, 84, 4),
        obs_dtype=np.float32,
        episode_length=10,
    )

    if env is None:
        raise Exception("Env_spec is not valid.")

    return env, {}


def make_fake_environment_factory(
    env_name: MockedEnvironments = MockedEnvironments.Mocked_Dicrete,
) -> Any:
    """Returns a mock env factory.

    Args:
        env_name : env name.

    Returns:
        a mocked env factory.
    """
    return functools.partial(
        make_fake_env,
        env_name=env_name,
    )


def mock_table(
    name: str = "mock_table",
    sampler: reverb_types.SelectorType = reverb.selectors.Uniform(),
    remover: reverb_types.SelectorType = reverb.selectors.Fifo(),
    max_size: int = 100,
    rate_limiter: rate_limiters.RateLimiter = reverb.rate_limiters.MinSize(1),
    max_times_sampled: int = 0,
    signature: Any = None,
) -> reverb.Table:
    """Func returns mock table used in testing.

    Args:
        name : table name.
        sampler : reverb sampler.
        remover : reverb remover.
        max_size : max size of table.
        rate_limiter : rate limiter.
        max_times_sampled : max times sampled.
        signature : signature.

    Returns:
        mock reverb table.
    """
    return reverb.Table(
        name=name,
        sampler=sampler,
        remover=remover,
        max_size=max_size,
        rate_limiter=rate_limiter,
        signature=signature,
        max_times_sampled=max_times_sampled,
    )


def mock_queue(
    name: str = "mock_table",
    max_queue_size: int = 100,
    signature: Any = None,
) -> reverb.Table:
    """Func returns mock queue.

    Args:
        name : table name.
        max_queue_size : max queue size.
        signature : signature.

    Returns:
        mock queue.
    """
    return reverb.Table.queue(name=name, max_size=max_queue_size, signature=signature)


class MockDataServer(Component):
    def __init__(self, config: SimpleNamespace = SimpleNamespace()) -> None:
        """_summary_

        Args:
            config : _description_.
        """
        self.config = config

    def _create_table_per_trainer(self, builder: SystemBuilder) -> List[reverb.Table]:
        """Create table for each trainer"""
        builder.store.table_network_config = {"table_0": "network_0"}
        data_tables = []
        extras_spec: dict = {}
        for table_key in builder.store.table_network_config.keys():
            num_networks = len(builder.store.table_network_config[table_key])
            env_spec = copy.deepcopy(builder.store.ma_environment_spec)
            env_spec.set_agent_environment_specs(
                convert_specs(
                    builder.store.agent_net_keys,
                    env_spec.get_agent_environment_specs(),
                    num_networks,
                )
            )
            table = self.table(table_key, env_spec, extras_spec, builder)
            data_tables.append(table)
        return data_tables

    @abc.abstractmethod
    def table(
        self,
        table_key: str,
        environment_spec: specs.MAEnvironmentSpec,
        extras_spec: Dict[str, Any],
        builder: SystemBuilder,
    ) -> reverb.Table:
        """_summary_"""

    def on_building_data_server(self, builder: SystemBuilder) -> None:
        """[summary]"""
        builder.store.data_tables = self._create_table_per_trainer(builder)

    @staticmethod
    def name() -> str:
        """Static method that returns component name."""
        return "data_server"


class MockOnPolicyDataServer(MockDataServer):
    def __init__(
        self, config: OnPolicyDataServerConfig = OnPolicyDataServerConfig()
    ) -> None:
        """_summary_

        Args:
            config : _description_.
        """
        self.config = config

    def _create_table_per_trainer(self, builder: SystemBuilder) -> List[reverb.Table]:
        """Create table for each trainer"""
        builder.store.table_network_config = {"table_0": "network_0"}
        data_tables = []
        extras_spec: dict = {}
        for table_key in builder.store.table_network_config.keys():
            num_networks = len(builder.store.table_network_config[table_key])
            env_spec = copy.deepcopy(builder.store.ma_environment_spec)
            env_spec.set_agent_environment_specs(
                convert_specs(
                    builder.store.agent_net_keys,
                    env_spec.get_agent_environment_specs(),
                    num_networks,
                )
            )
            table = self.table(table_key, env_spec, extras_spec, builder)
            data_tables.append(table)
        return data_tables

    def table(
        self,
        table_key: str,
        environment_spec: specs.MAEnvironmentSpec,
        extras_spec: Dict[str, Any],
        builder: SystemBuilder,
    ) -> reverb.Table:
        """Func returns mock table used in testing.

        Args:
            table_key: key for specific table.
            environment_spec: env spec.
            extras_spec: extras spec.
            builder: builder used for building this component.

        Returns:
            mock reverb table.
        """
        if builder.store.__dict__.get("sequence_length"):
            signature = builder.store.adder_signature_fn(
                environment_spec, builder.store.sequence_length, extras_spec
            )
        else:
            signature = builder.store.adder_signature_fn(environment_spec, extras_spec)
        return mock_queue(
            name=table_key,
            max_queue_size=self.config.max_queue_size,
            signature=signature,
        )


class MockOffPolicyDataServer(MockDataServer):
    def __init__(
        self, config: OffPolicyDataServerConfig = OffPolicyDataServerConfig()
    ) -> None:
        """_summary_

        Args:
            config : _description_.
        """
        self.config = config

    def _create_table_per_trainer(self, builder: SystemBuilder) -> List[reverb.Table]:
        """Create table for each trainer"""
        builder.store.table_network_config = {"table_0": "network_0"}
        data_tables = []
        extras_spec: dict = {}
        for table_key in builder.store.table_network_config.keys():
            num_networks = len(builder.store.table_network_config[table_key])
            env_spec = copy.deepcopy(builder.store.ma_environment_spec)
            env_spec.set_agent_environment_specs(
                convert_specs(
                    builder.store.agent_net_keys,
                    env_spec.get_agent_environment_specs(),
                    num_networks,
                )
            )
            table = self.table(table_key, env_spec, extras_spec, builder)
            data_tables.append(table)
        return data_tables

    def table(
        self,
        table_key: str,
        environment_spec: specs.MAEnvironmentSpec,
        extras_spec: Dict[str, Any],
        builder: SystemBuilder,
    ) -> reverb.Table:
        """Func returns mock table used in testing.

        Args:
            table_key: key for specific table.
            environment_spec: env spec.
            extras_spec: extras spec.
            builder: builder used for building this component.

        Returns:
            mock reverb table.
        """
        return mock_table(
            name=table_key,
            sampler=reverb.selectors.Uniform(),
            remover=reverb.selectors.Fifo(),
            max_size=self.config.max_size,
            max_times_sampled=self.config.max_times_sampled,
            rate_limiter=builder.store.rate_limiter_fn(),
            signature=builder.store.adder_signature_fn(environment_spec, extras_spec),
        )


@dataclass
class MockParameterServerConfig:
    """Mock parameter server config"""

    parameter_server_param: int = 2


class MockParameterServer(Component):
    def __init__(
        self,
        config: MockParameterServerConfig = MockParameterServerConfig(),
    ) -> None:
        """Mock system component."""
        self.config = config

    def on_building_parameter_server(self, builder: SystemBuilder) -> None:
        """_summary_"""

    @staticmethod
    def name() -> str:
        """Static method that returns component name."""
        return "parameter_server"


@dataclass
class MockLoggerConfig:
    """Mock logger config"""

    logger_param_0: int = 1
    logger_param_1: int = 2


class MockLoggerClass:
    def __init__(self) -> None:
        """Mock logger component."""
        self._label = "logger_label"
        self._directory = "logger_directory"
        self._logger_info = (True, False, False, 10, print, 0)

    def write(self, data: Dict) -> None:
        """_summary_"""
        pass


class MockLogger(Component):
    def __init__(
        self,
        config: MockLoggerConfig = MockLoggerConfig(),
    ) -> None:
        """Mock system component."""
        self.config = config

    def on_building_executor_logger(self, builder: SystemBuilder) -> None:
        """_summary_"""
        builder.store.executor_logger = MockLoggerClass()

    def on_building_trainer_logger(self, builder: SystemBuilder) -> None:
        """_summary_"""
        builder.store.trainer_logger = MockLoggerClass()

    @staticmethod
    def name() -> str:
        """Static method that returns component name."""
        return "logger"


@dataclass
class MockExecutorParameterClientConfig:
    """Mock parameter client config"""

    executor_parameter_client_param_0: int = 1
    executor_parameter_client_param_1: str = "param"


class MockExecutorParameterClient(Component):
    def __init__(
        self,
        config: MockExecutorParameterClientConfig = MockExecutorParameterClientConfig(),
    ) -> None:
        """Mock system component."""
        self.config = config

    def on_building_executor_parameter_client(self, builder: SystemBuilder) -> None:
        """_summary_"""
        builder.store.executor_parameter_client = None

    @staticmethod
    def name() -> str:
        """Static method that returns component name."""
        return "executor_parameter_client"


@dataclass
class MockTrainerParameterClientConfig:
    """Mock parameter client config"""

    trainer_parameter_client_param_0: int = 1
    trainer_parameter_client_param_1: str = "param"
    trainer_parameter_update_period: int = 1


class MockTrainerParameterClient(Component):
    def __init__(
        self,
        config: MockTrainerParameterClientConfig = MockTrainerParameterClientConfig(),
    ) -> None:
        """Mock system component."""
        self.config = config

    def on_building_trainer_parameter_client(self, builder: SystemBuilder) -> None:
        """_summary_"""
        builder.store.trainer_parameter_client = None

    @staticmethod
    def name() -> str:
        """Static method that returns component name."""
        return "trainer_parameter_client"


@dataclass
class MockExecutorDefaultConfig:
    """Mock executor config"""

    executor_param: int = 1


class MockExecutor(Component):
    def __init__(
        self,
        config: MockExecutorDefaultConfig = MockExecutorDefaultConfig(),
    ) -> None:
        """Mock system component."""
        self.config = config

    def on_building_init(self, builder: SystemBuilder) -> None:
        """_summary_"""
        builder.store.agent_net_keys = {
            "agent_0": "network_agent",
            "agent_1": "network_agent",
            "agent_2": "network_agent",
        }

    @staticmethod
    def name() -> str:
        """Static method that returns component name."""
        return "executor"


@dataclass
class MockExecutorEnvironmentLoopConfig:
    """Mock executor environment loop config"""

    should_update: bool = True


class MockExecutorEnvironmentLoop(Component):
    def __init__(
        self,
        config: MockExecutorEnvironmentLoopConfig = MockExecutorEnvironmentLoopConfig(),
    ) -> None:
        """Mock system component."""
        self.config = config

    def on_building_init_start(self, builder: SystemBuilder) -> None:
        """[summary]"""
        pass

    def on_building_executor_environment(self, builder: SystemBuilder) -> None:
        """_summary_"""
        builder.store.executor_environment = (
            builder.store.global_config.environment_factory(evaluation=False)
        )

    def on_building_executor_environment_loop(self, builder: SystemBuilder) -> None:
        """_summary_"""

        executor_environment_loop = ParallelEnvironmentLoop(
            environment=builder.store.executor_environment,
            executor=builder.store.executor,
            logger=builder.store.executor_logger,
            should_update=self.config.should_update,
        )
        del builder.store.executor_logger
        if builder.store.executor_id == "evaluator":
            builder.store.system_evaluator = executor_environment_loop
        else:
            builder.store.system_executor = executor_environment_loop

    @staticmethod
    def name() -> str:
        """Static method that returns component name."""
        return "executor_environment_loop"


@dataclass
class MockNetworksConfig:
    """Mock networks config"""

    network_factory: Optional[Callable[[str], dm_env.Environment]] = None
    seed: int = 1234


class MockNetworks(Component):
    def __init__(
        self,
        config: MockNetworksConfig = MockNetworksConfig(),
    ):
        """[summary]"""
        self.config = config

    def on_building_init_start(self, builder: SystemBuilder) -> None:
        """Summary"""

        # Setup the jax key for network initialisations
        builder.store.base_key = jax.random.PRNGKey(self.config.seed)

        # Build network function here
        builder.store.base_key, network_key = jax.random.split(builder.store.base_key)
        builder.store.network_factory = (
            lambda: self.config.network_factory(  # type: ignore
                environment_spec=builder.store.ma_environment_spec,
                agent_net_keys=builder.store.agent_net_keys,
                base_key=network_key,
            )
        )

    @staticmethod
    def name() -> str:
        """_summary_"""
        return "networks"


@dataclass
class MockTrainerDatasetConfig:
    """Mock trainer dataset config"""

    trainer_dataset_param: int = 5


class MockTrainerDataset(Component):
    def __init__(
        self,
        config: MockTrainerDatasetConfig = MockTrainerDatasetConfig(),
    ) -> None:
        """Mock system component."""
        self.config = config

    def on_building_init_end(self, builder: SystemBuilder) -> None:
        """_summary_"""
        builder.store.net_spec_keys = {"network_agent": "agent_0"}

    def on_building_trainer_dataset(self, builder: SystemBuilder) -> None:
        """_summary_"""
        builder.store.dataset = self.config.trainer_dataset_param

    @staticmethod
    def name() -> str:
        """Static method that returns component name."""
        return "trainer_dataset"


@dataclass
class MockTrainerConfig:
    """Mock trainer config"""

    trainer_param_0: int = 2
    trainer_param_1: str = "train"


class MockTrainer(Component):
    def __init__(
        self,
        config: MockTrainerConfig = MockTrainerConfig(),
    ) -> None:
        """Mock system component."""
        self.config = config

    def on_building_init_end(self, builder: SystemBuilder) -> None:
        """TODO: Add description here."""
        builder.store.table_network_config = {
            "trainer_0": ["network_agent", "network_agent", "network_agent"]
        }
        builder.store.trainer_networks = {"trainer_0": ["network_agent"]}

    def on_building_trainer(self, builder: SystemBuilder) -> None:
        """_summary_"""
        builder.store.system_trainer = (
            builder.store.trainer_id,
            builder.store.trainer_logger,
            builder.store.dataset,
            builder.store.trainer_parameter_client,
        )

    @staticmethod
    def name() -> str:
        """Static method that returns component name."""
        return "trainer"


@dataclass
class DistributorConfig:
    """Mock distributor config"""

    num_executors: int = 1
    nodes_on_gpu: List[str] = field(default_factory=list)
    multi_process: bool = True
    name: str = "system"


class MockDistributor(Component):
    def __init__(self, config: DistributorConfig = DistributorConfig()) -> None:
        """Mock system distributor component.

        Args:
            config : dataclass configuration for setting component hyperparameters
        """
        self.config = config

    def on_building_program_nodes(self, builder: SystemBuilder) -> None:
        """_summary_"""
        builder.store.data_key = [1234, 1234]
        builder.store.eval_key = [1234, 1234]
        builder.store.param_key = [1234, 1234]
        builder.store.executor_keys = [[1234, 1234]]
        builder.store.trainer_keys = [[1234, 1234]]

        data_server = builder.data_server()

        parameter_server = builder.parameter_server()

        trainer = builder.trainer(
            trainer_id="trainer_0",
            data_server_client=data_server,
            parameter_server_client=parameter_server,
        )
        executor = builder.executor(
            executor_id="executor_0",
            data_server_client=data_server,
            parameter_server_client=parameter_server,
        )
        evaluator = builder.executor(
            executor_id="evaluator",
            data_server_client=None,
            parameter_server_client=parameter_server,
        )
        builder.store.system_build = (
            data_server,
            parameter_server,
            executor,
            evaluator,
            trainer,
        )

    @staticmethod
    def name() -> str:
        """Component type name, e.g. 'dataset' or 'executor'.

        Returns:
            Component type name
        """
        return "distributor"


def return_test_system(components: Dict) -> System:
    """Func that generates a test system based on a dict of components.

    Args:
        components : components that are part of the system.

    Returns:
        a system.
    """

    class TestSystem(System):
        @staticmethod
        def design() -> Tuple[DesignSpec, Dict]:
            """Mock system design with zero components.

            Returns:
                system callback components
            """
            return DesignSpec(**components), {}

    return TestSystem()<|MERGE_RESOLUTION|>--- conflicted
+++ resolved
@@ -69,10 +69,6 @@
             for agent, observation in observations.items()
         }
 
-    def select_action(self, agent: str, observation: NestedArray) -> Union[float, int]:
-        """Select action for single agent."""
-        return _generate_from_spec(self._spec[agent].actions)
-
     def observe_first(
         self,
         timestep: dm_env.TimeStep,
@@ -168,11 +164,7 @@
 ) -> Any:
     """Gets an environment."""
 
-<<<<<<< HEAD
-    class MockedMAEnvironment(base_class):  # type: ignore
-=======
     class MockedEnvironment(base_class):  # type: ignore
->>>>>>> 737a8140
         """Mocked Multi-Agent Environment.
 
         This simply creates multiple agents, with a spec per agent
@@ -322,13 +314,7 @@
 ContinuousMAEnvironment = get_ma_environment(ContinuousEnvironment)
 
 
-<<<<<<< HEAD
-class MockedMADiscreteEnvironment(
-    DiscreteMAEnvironment, DiscreteEnvironment  # type: ignore
-):  # type: ignore
-=======
 class MockedMADiscreteEnvironment(DiscreteMAEnvironment, DiscreteEnvironment):  # type: ignore # noqa: E501
->>>>>>> 737a8140
     def __init__(self, *args: Any, **kwargs: Any):
         """Initialise mock discrete environment."""
         DiscreteMAEnvironment.__init__(self, *args, **kwargs)
