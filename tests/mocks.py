--- conflicted
+++ resolved
@@ -61,27 +61,16 @@
         self._evaluator = False
 
     def select_actions(
-<<<<<<< HEAD
-        self, observations: Dict[str, types.NestedArray]
-    ) -> Dict[str, types.NestedArray]:
-        """Select actions over all agents."""
-=======
         self, observations: Dict[str, NestedArray]
     ) -> Dict[str, NestedArray]:
->>>>>>> f06d3102
+        """Select actions over all agents."""
         return {
             agent: _generate_from_spec(self._spec[agent].actions)
             for agent, observation in observations.items()
         }
 
-<<<<<<< HEAD
-    def select_action(
-        self, agent: str, observation: types.NestedArray
-    ) -> Union[float, int]:
+    def select_action(self, agent: str, observation: NestedArray) -> Union[float, int]:
         """Select action for single agent."""
-=======
-    def select_action(self, agent: str, observation: NestedArray) -> Union[float, int]:
->>>>>>> f06d3102
         return _generate_from_spec(self._spec[agent].actions)
 
     def observe_first(
@@ -310,12 +299,8 @@
     def _generate_fake_observation(self) -> OLT:
         return _generate_from_spec(self.observation_spec())
 
-<<<<<<< HEAD
-    def step(self, action: Union[float, int, types.NestedArray]) -> dm_env.TimeStep:
+    def step(self, action: Union[float, int, NestedArray]) -> dm_env.TimeStep:
         """Step the environment."""
-=======
-    def step(self, action: Union[float, int, NestedArray]) -> dm_env.TimeStep:
->>>>>>> f06d3102
         # Return a reset timestep if we haven't touched the environment yet.
         if not self._step:
             return self.reset()
